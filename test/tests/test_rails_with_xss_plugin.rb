abort "Please run using test/test.rb" unless defined? BrakemanTester

RailsWithXssPlugin = BrakemanTester.run_scan "rails_with_xss_plugin", "RailsWithXssPlugin"

class RailsWithXssPluginTests < Test::Unit::TestCase
  include BrakemanTester::FindWarning
  include BrakemanTester::CheckExpected

  def expected
    @expected ||= {
      :controller => 1,
      :model => 3,
      :template => 1,
<<<<<<< HEAD
      :warning => 11 }
=======
      :warning => 14 }
>>>>>>> 91f64f5d
  end

  def report
    RailsWithXssPlugin
  end
 
  def test_default_routes_1 
    assert_warning :type => :warning,
      :warning_type => "Default Routes",
      :line => 52,
      :message => /^All\ public\ methods\ in\ controllers\ are\ av/,
      :confidence => 0,
      :file => /routes\.rb/
  end


  def test_command_injection_2 
    assert_warning :type => :warning,
      :warning_type => "Command Injection",
      :line => 48,
      :message => /^Possible\ command\ injection/,
      :confidence => 0,
      :file => /users_controller\.rb/
  end


  def test_command_injection_3 
    assert_warning :type => :warning,
      :warning_type => "Command Injection",
      :line => 68,
      :message => /^Possible\ command\ injection/,
      :confidence => 0,
      :file => /users_controller\.rb/
  end


  def test_command_injection_4 
    assert_warning :type => :warning,
      :warning_type => "Command Injection",
      :line => 102,
      :message => /^Possible\ command\ injection/,
      :confidence => 0,
      :file => /users_controller\.rb/
  end


  def test_mass_assignment_5 
    assert_warning :type => :warning,
      :warning_type => "Mass Assignment",
      :line => 47,
      :message => /^Unprotected\ mass\ assignment/,
      :confidence => 0,
      :file => /posts_controller\.rb/
  end


  def test_mass_assignment_6 
    assert_warning :type => :warning,
      :warning_type => "Mass Assignment",
      :line => 47,
      :message => /^Unprotected\ mass\ assignment/,
      :confidence => 0,
      :file => /users_controller\.rb/
  end


  def test_mass_assignment_7 
    assert_warning :type => :warning,
      :warning_type => "Mass Assignment",
      :line => 67,
      :message => /^Unprotected\ mass\ assignment/,
      :confidence => 0,
      :file => /posts_controller\.rb/
  end


  def test_mass_assignment_8 
    assert_warning :type => :warning,
      :warning_type => "Mass Assignment",
      :line => 71,
      :message => /^Unprotected\ mass\ assignment/,
      :confidence => 0,
      :file => /users_controller\.rb/
  end


  def test_redirect_to_model_instance
    assert_no_warning :type => :warning,
      :warning_type => "Redirect",
      :line => 68,
      :message => /^Possible\ unprotected\ redirect/,
      :confidence => 2,
      :file => /posts_controller\.rb/
  end


  def test_another_redirect_to_model_instance
    assert_no_warning :type => :warning,
      :warning_type => "Redirect",
      :line => 72,
      :message => /^Possible\ unprotected\ redirect/,
      :confidence => 2,
      :file => /users_controller\.rb/
  end


  def test_redirect_11 
    assert_warning :type => :warning,
      :warning_type => "Redirect",
      :line => 95,
      :message => /^Possible\ unprotected\ redirect/,
      :confidence => 0,
      :file => /users_controller\.rb/
  end


  def test_rails_cve_2012_2660
    assert_warning :type => :warning,
      :warning_type => "SQL Injection",
      :message => /CVE-2012-2660/,
      :confidence => 0,
      :file => /Gemfile/
  end

  def test_sql_injection_12 
    assert_warning :type => :warning,
      :warning_type => "SQL Injection",
      :line => 126,
      :message => /^Possible\ SQL\ injection/,
      :confidence => 0,
      :file => /users_controller\.rb/
  end


  def test_cross_site_scripting_13 
    assert_warning :type => :warning,
      :warning_type => "Cross Site Scripting",
      #noline,
      :message => /^Rails\ 2\.3\.x\ using\ the\ rails_xss\ plugin\ h/,
      :confidence => 1,
      :file => /Gemfile/
  end


  def test_cross_site_scripting_14 
    assert_warning :type => :template,
      :warning_type => "Cross Site Scripting",
      :line => 13,
      :message => /^Unescaped\ model\ attribute/,
      :confidence => 0,
      :file => /show\.html\.erb/
  end


  def test_dynamic_render_path_15 
    assert_no_warning :type => :template,
      :warning_type => "Dynamic Render Path",
      :line => 8,
      :message => /^Render\ path\ is\ dynamic/,
      :confidence => 0,
      :file => /results\.html\.erb/
  end


  def test_sql_injection_16 
    assert_no_warning :type => :template,
      :warning_type => "SQL Injection",
      :line => 4,
      :message => /^Possible\ SQL\ injection/,
      :confidence => 0,
      :file => /results\.html\.erb/
  end


  def test_sql_injection_17 
    assert_no_warning :type => :template,
      :warning_type => "SQL Injection",
      :line => 7,
      :message => /^Possible\ SQL\ injection/,
      :confidence => 0,
      :file => /results\.html\.erb/
  end


  def test_cross_site_request_forgery_18 
    assert_warning :type => :controller,
      :warning_type => "Cross-Site Request Forgery",
      #noline,
      :message => /^'protect_from_forgery'\ should\ be\ called\ /,
      :confidence => 0,
      :file => /application_controller\.rb/
  end


  def test_attribute_restriction_19 
    assert_warning :type => :model,
      :warning_type => "Attribute Restriction",
      #noline,
      :message => /^Mass\ assignment\ is\ not\ restricted\ using\ /,
      :confidence => 0,
      :file => /post,\ user\.rb/
  end


  def test_format_validation_20 
    assert_warning :type => :model,
      :warning_type => "Format Validation",
      :line => 5,
      :message => /^Insufficient\ validation\ for\ 'user_name'\ /,
      :confidence => 0,
      :file => /user\.rb/
  end


  def test_format_validation_21 
    assert_warning :type => :model,
      :warning_type => "Format Validation",
      :line => 7,
      :message => /^Insufficient\ validation\ for\ 'display_nam/,
      :confidence => 0,
      :file => /user\.rb/
  end

end<|MERGE_RESOLUTION|>--- conflicted
+++ resolved
@@ -11,11 +11,7 @@
       :controller => 1,
       :model => 3,
       :template => 1,
-<<<<<<< HEAD
-      :warning => 11 }
-=======
-      :warning => 14 }
->>>>>>> 91f64f5d
+      :warning => 12 }
   end
 
   def report
