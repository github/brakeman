abort "Please run using test/test.rb" unless defined? BrakemanTester

Rails3 = BrakemanTester.run_scan "rails3", "Rails 3", :rails3 => true

class Rails3Tests < Test::Unit::TestCase
  include BrakemanTester::FindWarning
  include BrakemanTester::CheckExpected
  
  def report
    Rails3
  end

  def expected
    @expected ||= {
      :controller => 1,
      :model => 5,
<<<<<<< HEAD
      :template => 22,
      :warning => 24
=======
      :template => 21,
      :warning => 23
>>>>>>> 5bbe6c85
    }
  end

  def test_no_errors
    assert_equal 0, report[:errors].length
  end

  def test_eval_params
    assert_warning :type => :warning,
      :warning_type => "Dangerous Eval",
      :line => 40,
      :message => /^User input in eval near line 40: eval\(pa/,
      :confidence => 0,
      :file => /home_controller\.rb/
  end

  def test_class_eval_false_positive
    assert_no_warning :type => :warning,
      :warning_type => "Dangerous Eval",
      :line => 13,
      :message => /^User input in eval/,
      :confidence => 0,
      :file => /account\.rb/
  end

  def test_command_injection_params_interpolation
    assert_warning :type => :warning,
      :warning_type => "Command Injection",
      :line => 34,
      :message => /^Possible command injection near line 34:/,
      :confidence => 0,
      :file => /home_controller\.rb/
  end

  def test_command_injection_system_params
    assert_warning :type => :warning,
      :warning_type => "Command Injection",
      :line => 36,
      :message => /^Possible command injection near line 36:/,
      :confidence => 0,
      :file => /home_controller\.rb/
  end

  def test_file_access_concatenation
    assert_warning :type => :warning,
      :warning_type => "File Access",
      :line => 24,
      :message => /^Parameter value used in file name near l/,
      :confidence => 0,
      :file => /home_controller\.rb/
  end

  def test_file_access_load
    assert_warning :type => :warning,
      :warning_type => "File Access",
      :line => 67,
      :message => /^Parameter value used in file name near l/,
      :confidence => 0,
      :file => /home_controller\.rb/
  end

  def test_mass_assignment
    assert_warning :type => :warning,
      :warning_type => "Mass Assignment",
      :line => 54,
      :message => /^Unprotected mass assignment near line 54/,
      :confidence => 0,
      :file => /home_controller\.rb/
  end

  def test_protected_mass_assignment
    assert_warning :type => :warning,
      :warning_type => "Mass Assignment",
      :line => 43,
      :message => /^Unprotected mass assignment near line 43: Product.new/,
      :confidence => 2,
      :file => /products_controller\.rb/
  end

  def test_protected_mass_assignment_update
    assert_warning :type => :warning,
      :warning_type => "Mass Assignment",
      :line => 62,
      :message => /^Unprotected mass assignment near line 62: Product.find/,
      :confidence => 2,
      :file => /products_controller\.rb/
  end

  def test_update_attribute_no_mass_assignment
    assert_no_warning :type => :warning,
      :warning_type => "Mass Assignment",
      :line => 26,
      :message => /^Unprotected mass assignment near line 26/,
      :confidence => 0,
      :file => /other_controller\.rb/
  end

  def test_redirect
    assert_warning :type => :warning,
      :warning_type => "Redirect",
      :line => 46,
      :message => /^Possible unprotected redirect near line /,
      :confidence => 0,
      :file => /home_controller\.rb/
  end

  def test_redirect_to_model_instance
    assert_no_warning :type => :warning,
      :warning_type => "Redirect",
      :line => 63,
      :message => /^Possible unprotected redirect near line 63: redirect_to/,
      :confidence => 2,
      :file => /products_controller\.rb/
  end

  def test_redirect_only_path
    assert_no_warning :type => :warning,
      :warning_type => "Redirect",
      :line => 78,
      :message => /^Possible unprotected redirect near line 78: redirect_to\(params\[/,
      :confidence => 0,
      :file => /home_controller\.rb/
  end

  def test_redirect_url_for_not_only_path
    assert_warning :type => :warning,
      :warning_type => "Redirect",
      :line => 83,
      :message => /^Possible unprotected redirect near line 83: redirect_to\(url_for/,
      :confidence => 0,
      :file => /home_controller\.rb/
  end

  def test_render_path
    assert_warning :type => :warning,
      :warning_type => "Dynamic Render Path",
      :line => 63,
      :message => /^Render path contains parameter value near line 63: render/,
      :confidence => 1,
      :file => /home_controller\.rb/
  end

  def test_file_access_send_file
    assert_warning :type => :warning,
      :warning_type => "File Access",
      :line => 21,
      :message => /^Parameter value used in file name near l/,
      :confidence => 0,
      :file => /other_controller\.rb/
  end

  def test_sql_injection_find_by_sql
    assert_warning :type => :warning,
      :warning_type => "SQL Injection",
      :line => 28,
      :message => /^Possible SQL injection near line 28: Use/,
      :confidence => 1,
      :file => /home_controller\.rb/
  end

  def test_sql_injection_unknown_variable
    assert_warning :type => :warning,
      :warning_type => "SQL Injection",
      :line => 29,
      :message => /^Possible SQL injection near line 29: Use/,
      :confidence => 1,
      :file => /home_controller\.rb/
  end

  def test_sql_injection_params
    assert_warning :type => :warning,
      :warning_type => "SQL Injection",
      :line => 30,
      :message => /^Possible SQL injection near line 30: Use/,
      :confidence => 0,
      :file => /home_controller\.rb/
  end

  def test_csrf_protection
    assert_warning :type => :controller,
      :warning_type => "Cross-Site Request Forgery",
      :message => /^'protect_from_forgery' should be called /,
      :confidence => 0,
      :file => /application_controller\.rb/
  end

  def test_attribute_restriction
    assert_warning :type => :model,
      :warning_type => "Attribute Restriction",
      :message => /^Mass assignment is not restricted using /,
      :confidence => 0,
      :file => /account, user\.rb/
  end

  def test_attr_protected
    assert_warning :type => :model,
      :warning_type => "Attribute Restriction",
      :message => /^attr_accessible is recommended over attr_protected/,
      :confidence => 2,
      :file => /product\.rb/
  end

  def test_format_validation
    assert_warning :type => :model,
      :warning_type => "Format Validation",
      :line => 2,
      :message => /^Insufficient validation for 'name' using/,
      :confidence => 0,
      :file => /account\.rb/
  end

  def test_format_validation_with_z
    assert_warning :type => :model,
      :warning_type => "Format Validation",
      :line => 3,
      :message => /^Insufficient validation for 'blah' using/,
      :confidence => 0,
      :file => /account\.rb/
  end

  def test_format_validation_with_a
    assert_warning :type => :model,
      :warning_type => "Format Validation",
      :line => 4,
      :message => /^Insufficient validation for 'something' using/,
      :confidence => 0,
      :file => /account\.rb/
  end

  def test_allowable_validation
    results = find :type => :model,
      :warning_type => "Format Validation",
      :line => 5,
      :message => /^Insufficient validation/,
      :confidence => 0,
      :file => /account\.rb/

    assert_equal 0, results.length, "Validation was allowable, should not raise warning"
  end

  def test_allowable_validation_with_Z
    results = find :type => :model,
      :warning_type => "Format Validation",
      :line => 6,
      :message => /^Insufficient validation/,
      :confidence => 0,
      :file => /account\.rb/

    assert_equal 0, results.length, "Validation was allowable, should not raise warning"
  end

  def test_xss_parameter_direct
    assert_warning :type => :template,
      :warning_type => "Cross Site Scripting",
      :line => 3,
      :message => /^Unescaped parameter value near line 3: p/,
      :confidence => 0,
      :file => /index\.html\.erb/
  end

  def test_xss_parameter_variable
    assert_warning :type => :template,
      :warning_type => "Cross Site Scripting",
      :line => 5,
      :message => /^Unescaped parameter value near line 5: p/,
      :confidence => 0,
      :file => /index\.html\.erb/
  end

  def test_xss_parameter_locals
    assert_warning :type => :template,
      :warning_type => "Cross Site Scripting",
      :line => 4,
      :message => /^Unescaped parameter value near line 4: p/,
      :confidence => 0,
      :file => /test_locals\.html\.erb/
  end

  def test_xss_model_collection
    assert_warning :type => :template,
      :warning_type => "Cross Site Scripting",
      :line => 1,
      :message => /^Unescaped model attribute near line 1: \(/,
      :confidence => 0,
      :file => /_user\.html\.erb/
  end

  def test_xss_model
    assert_warning :type => :template,
      :warning_type => "Cross Site Scripting",
      :line => 3,
      :message => /^Unescaped model attribute/,
      :confidence => 0,
      :file => /test_model\.html\.erb/
  end

  def test_xss_model_known_bad
    assert_warning :type => :template,
      :warning_type => "Cross Site Scripting",
      :line => 6,
      :message => /^Unescaped model attribute near line 6: a/,
      :confidence => 0,
      :file => /test_model\.html\.erb/
  end

  def test_model_in_link_to
    assert_no_warning :type => :template,
      :warning_type => "Cross Site Scripting",
      :line => 8,
      :message => /^Unescaped model attribute in link_to/,
      :confidence => 0,
      :file => /test_model\.html\.erb/
  end

  def test_encoded_href_parameter_in_link_to
    assert_no_warning :type => :template,
      :warning_type => "Cross Site Scripting",
      :line => 12,
      :message => /^Unsafe parameter value in link_to href/,
      :confidence => 0,
      :file => /test_params\.html\.erb/
  end  
 
  def test_href_parameter_in_link_to
    assert_warning :type => :template,
      :warning_type => "Cross Site Scripting",
      :line => 14,
      :message => /^Unsafe parameter value in link_to href/,
      :confidence => 0,
      :file => /test_params\.html\.erb/
 
    assert_warning :type => :template,
      :warning_type => "Cross Site Scripting",
      :line => 16,
      :message => /^Unsafe parameter value in link_to href/,
      :confidence => 1,
      :file => /test_params\.html\.erb/      
 
    assert_warning :type => :template,
      :warning_type => "Cross Site Scripting",
      :line => 18,
      :message => /^Unsafe parameter value in link_to href/,
      :confidence => 1,
      :file => /test_params\.html\.erb/            
  end  

  def test_file_access_in_template
    assert_warning :type => :template,
      :warning_type => "File Access",
      :line => 3,
      :message => /^Parameter value used in file name near l/,
      :confidence => 0,
      :file => /test_file_access\.html\.erb/
  end

  def test_xss_cookie_direct
    assert_warning :type => :template,
      :warning_type => "Cross Site Scripting",
      :line => 3,
      :message => /^Unescaped cookie value/,
      :confidence => 0,
      :file => /test_cookie\.html\.erb/
  end

  def test_xss_filter
    assert_warning :type => :template,
      :warning_type => "Cross Site Scripting",
      :line => 3,
      :message => /^Unescaped parameter value/,
      :confidence => 0,
      :file => /test_filter\.html\.erb/
  end

  def test_xss_iteration
    assert_warning :type => :template,
      :warning_type => "Cross Site Scripting",
      :line => 3,
      :message => /^Unescaped model attribute/,
      :confidence => 0,
      :file => /test_iteration\.html\.erb/
  end

  def test_xss_iteration2
    assert_warning :type => :template,
      :warning_type => "Cross Site Scripting",
      :line => 4,
      :message => /^Unescaped model attribute/,
      :confidence => 0,
      :file => /test_iteration\.html\.erb/
  end

  def test_unescaped_model
    assert_warning :type => :template,
      :warning_type => "Cross Site Scripting",
      :line => 3, #This should be line 4 :(
      :message => /^Unescaped model attribute/,
      :confidence => 0,
      :file => /test_sql\.html\.erb/
  end

  def test_xss_params
    assert_warning :type => :template,
      :warning_type => "Cross Site Scripting",
      :line => 4,
      :message => /^Unescaped parameter value/,
      :confidence => 0,
      :file => /test_params\.html\.erb/
  end

  def test_indirect_xss
    assert_warning :type => :template,
      :warning_type => "Cross Site Scripting",
      :line => 6,
      :message => /^Unescaped parameter value/,
      :confidence => 2,
      :file => /test_params\.html\.erb/
  end

  def test_sql_injection_in_template
    #SQL injection in controllers should not warn again in views
    assert_no_warning :type => :template,
      :warning_type => "SQL Injection",
      :line => 3, #This should be line 4 :(
      :message => /^Possible SQL injection/,
      :confidence => 0,
      :file => /test_sql\.html\.erb/
  end

  def test_sql_injection_via_if
    assert_warning :type => :warning,
      :warning_type => "SQL Injection",
      :line => 32,
      :message => /^Possible SQL injection near line 32: User.where/,
      :confidence => 0,
      :file => /user\.rb/
  end

  def test_escape_once
    results = find :type => :template,
      :warning_type => "Cross Site Scripting",
      :line => 7,
      :message => /^Unescaped parameter value/,
      :confidence => 2,
      :file => /index\.html\.erb/

    assert_equal 0, results.length, "escape_once is a safe method"
  end

  def test_indirect_cookie
    assert_warning :type => :template,
      :warning_type => "Cross Site Scripting",
      :line => 4,
      :message => /^Unescaped cookie value/,
      :confidence => 2,
      :file => /test_cookie\.html\.erb/
  end

  #Check for params that look like params[:x][:y]
  def test_params_multidimensional
    assert_warning :type => :template,
      :warning_type => "Cross Site Scripting",
      :line => 10,
      :message => /^Unescaped parameter value/,
      :confidence => 0,
      :file => /test_params\.html\.erb/
  end

  #Check for cookies that look like cookies[:blah][:blah]
  def test_cookies_multidimensional
    assert_warning :type => :template,
      :warning_type => "Cross Site Scripting",
      :line => 6,
      :message => /^Unescaped cookie value/,
      :confidence => 0,
      :file => /test_cookie\.html\.erb/
  end

  def test_default_routes
    assert_warning :warning_type => "Default Routes",
      :line => 95,
      :message => /All public methods in controllers are available as actions/,
      :file => /routes\.rb/
  end

  def test_user_input_in_mass_assignment
    assert_warning :warning_type => "Mass Assignment",
      :line => 58,
      :message => /^Unprotected mass assignment/,
      :confidence => 2,
      :file => /home_controller\.rb/
  end

  def test_mass_assignment_in_chained_call
    assert_warning :warning_type => "Mass Assignment",
      :line => 9,
      :message => /^Unprotected mass assignment near line 9: Account.new/,
      :confidence => 0,
      :file => /account\.rb/
  end

  def test_translate_bug
    assert_warning :type => :warning,
      :warning_type => "Cross Site Scripting",
      :message => /^Versions before 3.0.11 have a vulnerability/,
      :confidence => 1,
      :file => /Gemfile/
  end

  def test_model_build
    assert_warning :warning_type => "Mass Assignment",
      :line => 73,
      :message => /^Unprotected mass assignment near line 73: User.new.something.something/,
      :confidence => 0,
      :file => /home_controller\.rb/
  end

  def test_string_buffer_manipulation_bug
    assert_warning :type => :warning,
      :warning_type => "Cross Site Scripting",
      :message => /^Rails 3.0.5 has a vulnerabilty in SafeBuffer. Upgrade to 3.0.12/,
      :confidence => 1,
      :file => /Gemfile/
  end

  def test_rails3_render_partial
    assert_warning :type => :template,
      :warning_type => "Cross Site Scripting",
      :line => 15,
      :message => /^Unescaped model attribute near line 15: Product/,
      :confidence => 0,
      :file => /_form\.html\.erb/
  end

  def test_cross_site_scripting_request_parameters
    assert_warning :type => :template,
      :warning_type => "Cross Site Scripting",
      :line => 20,
      :message => /^Unescaped\ parameter\ value/,
      :confidence => 0,
      :file => /test_params\.html\.erb/
  end
end<|MERGE_RESOLUTION|>--- conflicted
+++ resolved
@@ -14,13 +14,8 @@
     @expected ||= {
       :controller => 1,
       :model => 5,
-<<<<<<< HEAD
       :template => 22,
-      :warning => 24
-=======
-      :template => 21,
       :warning => 23
->>>>>>> 5bbe6c85
     }
   end
 
