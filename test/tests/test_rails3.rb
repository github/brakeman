abort "Please run using test/test.rb" unless defined? BrakemanTester

Rails3 = BrakemanTester.run_scan "rails3", "Rails 3", :rails3 => true

class Rails3Tests < Test::Unit::TestCase
  include BrakemanTester::FindWarning
  include BrakemanTester::CheckExpected
  
  def report
    Rails3
  end

  def expected
    @expected ||= {
      :controller => 1,
      :model => 5,
<<<<<<< HEAD
      :template => 30,
      :warning => 35
=======
      :template => 32,
      :warning => 33
>>>>>>> e199c844
    }
  end

  def test_no_errors
    assert_equal 0, report[:errors].length
  end

  def test_config_sanity
    assert_equal 'utf-8', report[:config][:rails][:encoding].value
  end

  def test_eval_params
    assert_warning :type => :warning,
      :warning_type => "Dangerous Eval",
      :line => 40,
      :message => /^User input in eval near line 40: eval\(pa/,
      :confidence => 0,
      :file => /home_controller\.rb/
  end

  def test_class_eval_false_positive
    assert_no_warning :type => :warning,
      :warning_type => "Dangerous Eval",
      :line => 13,
      :message => /^User input in eval/,
      :confidence => 0,
      :file => /account\.rb/
  end

  def test_command_injection_params_interpolation
    assert_warning :type => :warning,
      :warning_type => "Command Injection",
      :line => 34,
      :message => /^Possible command injection near line 34:/,
      :confidence => 0,
      :file => /home_controller\.rb/
  end

  def test_command_injection_system_params
    assert_warning :type => :warning,
      :warning_type => "Command Injection",
      :line => 36,
      :message => /^Possible command injection near line 36:/,
      :confidence => 0,
      :file => /home_controller\.rb/
  end

  def test_command_injection_non_user_input_backticks
    assert_warning :type => :warning,
      :warning_type => "Command Injection",
      :line => 48,
      :message => /^Possible\ command\ injection/,
      :confidence => 1,
      :file => /other_controller\.rb/
  end

  def test_command_injection_non_user_input_system
    assert_warning :type => :warning,
      :warning_type => "Command Injection",
      :line => 49,
      :message => /^Possible\ command\ injection/,
      :confidence => 1,
      :file => /other_controller\.rb/
  end

  def test_file_access_concatenation
    assert_warning :type => :warning,
      :warning_type => "File Access",
      :line => 24,
      :message => /^Parameter value used in file name near l/,
      :confidence => 0,
      :file => /home_controller\.rb/
  end

  def test_file_access_load
    assert_warning :type => :warning,
      :warning_type => "File Access",
      :line => 67,
      :message => /^Parameter value used in file name near l/,
      :confidence => 0,
      :file => /home_controller\.rb/
  end

  def test_file_access_yaml_load
    assert_no_warning :type => :warning,
      :warning_type => "File Access",
      :line => 106,
      :message => /^Parameter\ value\ used\ in\ file\ name/,
      :confidence => 0,
      :file => /home_controller\.rb/
  end

  def test_file_access_yaml_parse_file
    assert_warning :type => :warning,
      :warning_type => "File Access",
      :line => 109,
      :message => /^Parameter\ value\ used\ in\ file\ name/,
      :confidence => 0,
      :file => /home_controller\.rb/
  end

  def test_mass_assignment
    assert_warning :type => :warning,
      :warning_type => "Mass Assignment",
      :line => 54,
      :message => /^Unprotected mass assignment near line 54/,
      :confidence => 0,
      :file => /home_controller\.rb/
  end

  def test_protected_mass_assignment
    assert_warning :type => :warning,
      :warning_type => "Mass Assignment",
      :line => 43,
      :message => /^Unprotected mass assignment near line 43: Product.new/,
      :confidence => 2,
      :file => /products_controller\.rb/
  end

  def test_protected_mass_assignment_update
    assert_warning :type => :warning,
      :warning_type => "Mass Assignment",
      :line => 62,
      :message => /^Unprotected mass assignment near line 62: Product.find/,
      :confidence => 2,
      :file => /products_controller\.rb/
  end

  def test_update_attribute_no_mass_assignment
    assert_no_warning :type => :warning,
      :warning_type => "Mass Assignment",
      :line => 26,
      :message => /^Unprotected mass assignment near line 26/,
      :confidence => 0,
      :file => /other_controller\.rb/
  end

  def test_redirect
    assert_warning :type => :warning,
      :warning_type => "Redirect",
      :line => 45,
      :message => /^Possible unprotected redirect near line /,
      :confidence => 0,
      :file => /home_controller\.rb/
  end

  def test_redirect_to_model_instance
    assert_no_warning :type => :warning,
      :warning_type => "Redirect",
      :line => 63,
      :message => /^Possible unprotected redirect near line 63: redirect_to/,
      :confidence => 2,
      :file => /products_controller\.rb/
  end

  def test_redirect_only_path_in_wrong_argument
    assert_warning :type => :warning,
      :warning_type => "Redirect",
      :line => 77,
      :message => /^Possible unprotected redirect near line 77: redirect_to\(params\[/,
      :confidence => 0,
      :file => /home_controller\.rb/
  end

  def test_redirect_url_for_not_only_path
    assert_warning :type => :warning,
      :warning_type => "Redirect",
      :line => 83,
      :message => /^Possible unprotected redirect near line 83: redirect_to\(url_for/,
      :confidence => 0,
      :file => /home_controller\.rb/
  end

  def test_render_path
    assert_warning :type => :warning,
      :warning_type => "Dynamic Render Path",
      :line => 63,
      :message => /^Render path contains parameter value near line 63: render/,
      :confidence => 1,
      :file => /home_controller\.rb/
  end

  def test_file_access_send_file
    assert_warning :type => :warning,
      :warning_type => "File Access",
      :line => 21,
      :message => /^Parameter value used in file name near l/,
      :confidence => 0,
      :file => /other_controller\.rb/
  end

  def test_rails_cve_2012_2660
    assert_warning :type => :warning,
      :warning_type => "SQL Injection",
      :message => /CVE-2012-2660/,
      :confidence => 0,
      :file => /Gemfile/
  end

  def test_rails_cve_2012_2661
    assert_warning :type => :warning,
      :warning_type => "SQL Injection",
      :message => /CVE-2012-2661/,
      :confidence => 0,
      :file => /Gemfile/
  end

  def test_rails_cve_2012_2695
    assert_warning :type => :warning,
      :warning_type => "SQL Injection",
      :message => /CVE-2012-2695/,
      :confidence => 0,
      :file => /Gemfile/
  end

  def test_sql_injection_find_by_sql
    assert_warning :type => :warning,
      :warning_type => "SQL Injection",
      :line => 28,
      :message => /^Possible SQL injection near line 28: Use/,
      :confidence => 1,
      :file => /home_controller\.rb/
  end

  def test_sql_injection_unknown_variable
    assert_warning :type => :warning,
      :warning_type => "SQL Injection",
      :line => 29,
      :message => /^Possible SQL injection near line 29: Use/,
      :confidence => 1,
      :file => /home_controller\.rb/
  end

  def test_sql_injection_params
    assert_warning :type => :warning,
      :warning_type => "SQL Injection",
      :line => 30,
      :message => /^Possible SQL injection near line 30: Use/,
      :confidence => 0,
      :file => /home_controller\.rb/
  end

  def test_sql_injection_non_active_record_model
    assert_no_warning :type => :warning,
      :warning_type => "SQL Injection",
      :line => 30,
      :message => /^Possible\ SQL\ injection/,
      :confidence => 0,
      :file => /other_controller\.rb/
  end

  def test_csrf_protection
    assert_warning :type => :controller,
      :warning_type => "Cross-Site Request Forgery",
      :message => /^'protect_from_forgery' should be called /,
      :confidence => 0,
      :file => /application_controller\.rb/
  end

  def test_attribute_restriction
    assert_warning :type => :model,
      :warning_type => "Attribute Restriction",
      :message => /^Mass assignment is not restricted using /,
      :confidence => 0,
      :file => /account, user\.rb/
  end

  def test_attr_protected
    assert_warning :type => :model,
      :warning_type => "Attribute Restriction",
      :message => /^attr_accessible is recommended over attr_protected/,
      :confidence => 2,
      :file => /product\.rb/
  end

  def test_format_validation
    assert_warning :type => :model,
      :warning_type => "Format Validation",
      :line => 2,
      :message => /^Insufficient validation for 'name' using/,
      :confidence => 0,
      :file => /account\.rb/
  end

  def test_format_validation_with_z
    assert_warning :type => :model,
      :warning_type => "Format Validation",
      :line => 3,
      :message => /^Insufficient validation for 'blah' using/,
      :confidence => 0,
      :file => /account\.rb/
  end

  def test_format_validation_with_a
    assert_warning :type => :model,
      :warning_type => "Format Validation",
      :line => 4,
      :message => /^Insufficient validation for 'something' using/,
      :confidence => 0,
      :file => /account\.rb/
  end

  def test_allowable_validation
    results = find :type => :model,
      :warning_type => "Format Validation",
      :line => 5,
      :message => /^Insufficient validation/,
      :confidence => 0,
      :file => /account\.rb/

    assert_equal 0, results.length, "Validation was allowable, should not raise warning"
  end

  def test_allowable_validation_with_Z
    results = find :type => :model,
      :warning_type => "Format Validation",
      :line => 6,
      :message => /^Insufficient validation/,
      :confidence => 0,
      :file => /account\.rb/

    assert_equal 0, results.length, "Validation was allowable, should not raise warning"
  end

  def test_xss_parameter_direct
    assert_warning :type => :template,
      :warning_type => "Cross Site Scripting",
      :line => 3,
      :message => /^Unescaped parameter value near line 3: p/,
      :confidence => 0,
      :file => /index\.html\.erb/
  end

  def test_xss_parameter_variable
    assert_warning :type => :template,
      :warning_type => "Cross Site Scripting",
      :line => 5,
      :message => /^Unescaped parameter value near line 5: p/,
      :confidence => 0,
      :file => /index\.html\.erb/
  end

  def test_xss_parameter_locals
    assert_warning :type => :template,
      :warning_type => "Cross Site Scripting",
      :line => 4,
      :message => /^Unescaped parameter value near line 4: p/,
      :confidence => 0,
      :file => /test_locals\.html\.erb/
  end

  def test_xss_model_collection
    assert_warning :type => :template,
      :warning_type => "Cross Site Scripting",
      :line => 1,
      :message => /^Unescaped model attribute near line 1: User.new.first_name/,
      :confidence => 0,
      :file => /_user\.html\.erb/
  end

  def test_xss_model
    assert_warning :type => :template,
      :warning_type => "Cross Site Scripting",
      :line => 3,
      :message => /^Unescaped model attribute/,
      :confidence => 0,
      :file => /test_model\.html\.erb/
  end

  def test_xss_model_known_bad
    assert_warning :type => :template,
      :warning_type => "Cross Site Scripting",
      :line => 6,
      :message => /^Unescaped model attribute near line 6: a/,
      :confidence => 0,
      :file => /test_model\.html\.erb/
  end

  def test_model_in_link_to
    assert_no_warning :type => :template,
      :warning_type => "Cross Site Scripting",
      :line => 8,
      :message => /^Unescaped model attribute in link_to/,
      :confidence => 0,
      :file => /test_model\.html\.erb/
  end

  def test_encoded_href_parameter_in_link_to
    assert_no_warning :type => :template,
      :warning_type => "Cross Site Scripting",
      :line => 12,
      :message => /^Unsafe parameter value in link_to href/,
      :confidence => 0,
      :file => /test_params\.html\.erb/
  end  
 
  def test_href_parameter_in_link_to
    assert_warning :type => :template,
      :warning_type => "Cross Site Scripting",
      :line => 14,
      :message => /^Unsafe parameter value in link_to href/,
      :confidence => 0,
      :file => /test_params\.html\.erb/
 
    assert_warning :type => :template,
      :warning_type => "Cross Site Scripting",
      :line => 16,
      :message => /^Unsafe parameter value in link_to href/,
      :confidence => 1,
      :file => /test_params\.html\.erb/      
 
    assert_warning :type => :template,
      :warning_type => "Cross Site Scripting",
      :line => 18,
      :message => /^Unsafe parameter value in link_to href/,
      :confidence => 1,
      :file => /test_params\.html\.erb/            
  end  

  def test_file_access_in_template
    assert_warning :type => :template,
      :warning_type => "File Access",
      :line => 3,
      :message => /^Parameter value used in file name near l/,
      :confidence => 0,
      :file => /test_file_access\.html\.erb/
  end

  def test_xss_cookie_direct
    assert_warning :type => :template,
      :warning_type => "Cross Site Scripting",
      :line => 3,
      :message => /^Unescaped cookie value/,
      :confidence => 0,
      :file => /test_cookie\.html\.erb/
  end

  def test_xss_filter
    assert_warning :type => :template,
      :warning_type => "Cross Site Scripting",
      :line => 3,
      :message => /^Unescaped parameter value/,
      :confidence => 0,
      :file => /test_filter\.html\.erb/
  end

  def test_xss_iteration
    assert_warning :type => :template,
      :warning_type => "Cross Site Scripting",
      :line => 3,
      :message => /^Unescaped model attribute/,
      :confidence => 0,
      :file => /test_iteration\.html\.erb/
  end

  def test_xss_iteration2
    assert_warning :type => :template,
      :warning_type => "Cross Site Scripting",
      :line => 4,
      :message => /^Unescaped model attribute/,
      :confidence => 0,
      :file => /test_iteration\.html\.erb/
  end

  def test_unescaped_model
    assert_warning :type => :template,
      :warning_type => "Cross Site Scripting",
      :line => 3, #This should be line 4 :(
      :message => /^Unescaped model attribute/,
      :confidence => 0,
      :file => /test_sql\.html\.erb/
  end

  def test_xss_params
    assert_warning :type => :template,
      :warning_type => "Cross Site Scripting",
      :line => 4,
      :message => /^Unescaped parameter value/,
      :confidence => 0,
      :file => /test_params\.html\.erb/
  end

  def test_indirect_xss
    assert_warning :type => :template,
      :warning_type => "Cross Site Scripting",
      :line => 6,
      :message => /^Unescaped parameter value/,
      :confidence => 2,
      :file => /test_params\.html\.erb/
  end

  def test_sql_injection_in_template
    #SQL injection in controllers should not warn again in views
    assert_no_warning :type => :template,
      :warning_type => "SQL Injection",
      :line => 3, #This should be line 4 :(
      :message => /^Possible SQL injection/,
      :confidence => 0,
      :file => /test_sql\.html\.erb/
  end

  def test_sql_injection_via_if
    assert_warning :type => :warning,
      :warning_type => "SQL Injection",
      :line => 32,
      :message => /^Possible SQL injection near line 32: User.where/,
      :confidence => 0,
      :file => /user\.rb/
  end

  def test_escape_once
    results = find :type => :template,
      :warning_type => "Cross Site Scripting",
      :line => 7,
      :message => /^Unescaped parameter value/,
      :confidence => 2,
      :file => /index\.html\.erb/

    assert_equal 0, results.length, "escape_once is a safe method"
  end

  def test_indirect_cookie
    assert_warning :type => :template,
      :warning_type => "Cross Site Scripting",
      :line => 4,
      :message => /^Unescaped cookie value/,
      :confidence => 2,
      :file => /test_cookie\.html\.erb/
  end

  #Check for params that look like params[:x][:y]
  def test_params_multidimensional
    assert_warning :type => :template,
      :warning_type => "Cross Site Scripting",
      :line => 10,
      :message => /^Unescaped parameter value/,
      :confidence => 0,
      :file => /test_params\.html\.erb/
  end

  #Check for cookies that look like cookies[:blah][:blah]
  def test_cookies_multidimensional
    assert_warning :type => :template,
      :warning_type => "Cross Site Scripting",
      :line => 6,
      :message => /^Unescaped cookie value/,
      :confidence => 0,
      :file => /test_cookie\.html\.erb/
  end

  def test_default_routes
    assert_warning :warning_type => "Default Routes",
      :line => 97,
      :message => /All public methods in controllers are available as actions/,
      :file => /routes\.rb/
  end

  def test_user_input_in_mass_assignment
    assert_warning :warning_type => "Mass Assignment",
      :line => 58,
      :message => /^Unprotected mass assignment/,
      :confidence => 2,
      :file => /home_controller\.rb/
  end

  def test_mass_assignment_in_chained_call
    assert_warning :warning_type => "Mass Assignment",
      :line => 9,
      :message => /^Unprotected mass assignment near line 9: Account.new/,
      :confidence => 0,
      :file => /account\.rb/
  end

  def test_mass_assign_with_strong_params
    assert_no_warning :type => :warning,
      :warning_type => "Mass Assignment",
      :line => 53,
      :message => /^Unprotected\ mass\ assignment/,
      :confidence => 0,
      :file => /other_controller\.rb/
  end

  def test_translate_bug
    assert_warning :type => :warning,
      :warning_type => "Cross Site Scripting",
      :message => /^Versions before 3.0.11 have a vulnerability/,
      :confidence => 1,
      :file => /Gemfile/
  end

  def test_model_build
    assert_warning :warning_type => "Mass Assignment",
      :line => 73,
      :message => /^Unprotected mass assignment near line 73: User.new.something.something/,
      :confidence => 0,
      :file => /home_controller\.rb/
  end

  def test_string_buffer_manipulation_bug
    assert_warning :type => :warning,
      :warning_type => "Cross Site Scripting",
      :message => /^Rails 3\.\d\.\d has a vulnerabilty in SafeBuffer. Upgrade to 3.0.12/,
      :confidence => 1,
      :file => /Gemfile/
  end

  def test_rails3_render_partial
    assert_warning :type => :template,
      :warning_type => "Cross Site Scripting",
      :line => 15,
      :message => /^Unescaped model attribute near line 15: Product/,
      :confidence => 0,
      :file => /_form\.html\.erb/
  end

  def test_xss_content_tag_raw_content
    assert_warning :type => :template,
      :warning_type => "Cross Site Scripting",
      :line => 8,
      :message => /^Unescaped\ parameter\ value\ in\ content_tag/,
      :confidence => 0,
      :file => /test_content_tag\.html\.erb/
  end

  def test_xss_content_tag_attribute_name
    assert_warning :type => :template,
      :warning_type => "Cross Site Scripting",
      :line => 14,
      :message => /^Unescaped\ cookie\ value\ in\ content_tag/,
      :confidence => 0,
      :file => /test_content_tag\.html\.erb/
  end

  def test_xss_content_tag_attribute_name_even_with_escape
    assert_warning :type => :template,
      :warning_type => "Cross Site Scripting",
      :line => 20,
      :message => /^Unescaped\ model\ attribute\ in\ content_tag/,
      :confidence => 0,
      :file => /test_content_tag\.html\.erb/
  end

  def test_xss_content_tag_unescaped_attribute
    assert_warning :type => :template,
      :warning_type => "Cross Site Scripting",
      :line => 26,
      :message => /^Unescaped\ model\ attribute\ in\ content_tag/,
      :confidence => 0,
      :file => /test_content_tag\.html\.erb/
  end 

  def test_xss_content_tag_in_tag_name
    assert_warning :type => :template,
      :warning_type => "Cross Site Scripting",
      :line => 32,
      :message => /^Unescaped\ parameter\ value\ in\ content_tag/,
      :confidence => 0,
      :file => /test_content_tag\.html\.erb/
  end

  def test_cross_site_scripting_model_in_tag_name
    assert_warning :type => :template,
      :warning_type => "Cross Site Scripting",
      :line => 35,
      :message => /^Unescaped\ model\ attribute\ in\ content_tag/,
      :confidence => 0,
      :file => /test_content_tag\.html\.erb/
  end

  def test_cross_site_scripting_request_parameters
    assert_warning :type => :template,
      :warning_type => "Cross Site Scripting",
      :line => 20,
      :message => /^Unescaped\ parameter\ value/,
      :confidence => 0,
      :file => /test_params\.html\.erb/
  end

  def test_cross_site_scripting_select_tag_CVE_2012_3463
    assert_warning :type => :template,
      :warning_type => "Cross Site Scripting",
      :line => 3,
      :message => /^Upgrade\ to\ Rails\ 3\.0\.17,\ 3\.0\.3\ select_ta/,
      :confidence => 0,
      :file => /test_select_tag\.html\.erb/
  end

  def test_cross_site_scripting_single_quotes_CVE_2012_3464
    assert_warning :type => :warning,
      :warning_type => "Cross Site Scripting",
      :message => /^Rails\ 3\.0\.3\ does\ not\ escape\ single\ quote/,
      :confidence => 1,
      :file => /Gemfile/
  end

  def test_CVE_2012_3424
    assert_warning :type => :warning,
      :warning_type => "Denial of Service",
      :message => /^Vulnerability\ in\ digest\ authentication\ \(/,
      :confidence => 0,
      :file => /Gemfile/
  end

  def test_strip_tags_CVE_2012_3465
    assert_warning :type => :warning,
      :warning_type => "Cross Site Scripting",
      :message => /^Versions\ before\ 3\.0\.10\ have\ a\ vulnerabil/,
      :confidence => 0,
      :file => /Gemfile/
  end

  def test_mail_link_CVE_2011_0446
    assert_warning :type => :template,
      :warning_type => "Mail Link",
      :line => 1,
      :message => /^Vulnerability\ in\ mail_to\ using\ javascrip/,
      :confidence => 0,
      :file => /Gemfile/
  end

  def test_http_only_session_setting
    assert_warning :type => :warning,
      :warning_type => "Session Setting",
      :line => 3,
      :message => /^Session\ cookies\ should\ be\ set\ to\ HTTP\ on/,
      :confidence => 0,
      :file => /session_store\.rb/
  end

  def test_secure_only_session_setting
    assert_warning :type => :warning,
      :warning_type => "Session Setting",
      :line => 3,
      :message => /^Session\ cookie\ should\ be\ set\ to\ secure\ o/,
      :confidence => 0,
      :file => /session_store\.rb/
  end
end<|MERGE_RESOLUTION|>--- conflicted
+++ resolved
@@ -14,13 +14,8 @@
     @expected ||= {
       :controller => 1,
       :model => 5,
-<<<<<<< HEAD
-      :template => 30,
+      :template => 32,
       :warning => 35
-=======
-      :template => 32,
-      :warning => 33
->>>>>>> e199c844
     }
   end
 
