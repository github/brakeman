abort "Please run using test/test.rb" unless defined? BrakemanTester

Rails3 = BrakemanTester.run_scan "rails3", "Rails 3", :rails3 => true

class Rails3Tests < Test::Unit::TestCase
  include BrakemanTester::FindWarning
  include BrakemanTester::CheckExpected
  
  def report
    Rails3
  end

  def expected
    @expected ||= {
      :controller => 1,
      :model => 5,
<<<<<<< HEAD
      :template => 23,
      :warning => 30
=======
      :template => 29,
      :warning => 29
>>>>>>> a0a7d978
    }
  end

  def test_no_errors
    assert_equal 0, report[:errors].length
  end

  def test_config_sanity
    assert_equal 'utf-8', report[:config][:rails][:encoding].value
  end

  def test_eval_params
    assert_warning :type => :warning,
      :warning_type => "Dangerous Eval",
      :line => 40,
      :message => /^User input in eval near line 40: eval\(pa/,
      :confidence => 0,
      :file => /home_controller\.rb/
  end

  def test_class_eval_false_positive
    assert_no_warning :type => :warning,
      :warning_type => "Dangerous Eval",
      :line => 13,
      :message => /^User input in eval/,
      :confidence => 0,
      :file => /account\.rb/
  end

  def test_command_injection_params_interpolation
    assert_warning :type => :warning,
      :warning_type => "Command Injection",
      :line => 34,
      :message => /^Possible command injection near line 34:/,
      :confidence => 0,
      :file => /home_controller\.rb/
  end

  def test_command_injection_system_params
    assert_warning :type => :warning,
      :warning_type => "Command Injection",
      :line => 36,
      :message => /^Possible command injection near line 36:/,
      :confidence => 0,
      :file => /home_controller\.rb/
  end

  def test_file_access_concatenation
    assert_warning :type => :warning,
      :warning_type => "File Access",
      :line => 24,
      :message => /^Parameter value used in file name near l/,
      :confidence => 0,
      :file => /home_controller\.rb/
  end

  def test_file_access_load
    assert_warning :type => :warning,
      :warning_type => "File Access",
      :line => 67,
      :message => /^Parameter value used in file name near l/,
      :confidence => 0,
      :file => /home_controller\.rb/
  end

  def test_mass_assignment
    assert_warning :type => :warning,
      :warning_type => "Mass Assignment",
      :line => 54,
      :message => /^Unprotected mass assignment near line 54/,
      :confidence => 0,
      :file => /home_controller\.rb/
  end

  def test_protected_mass_assignment
    assert_warning :type => :warning,
      :warning_type => "Mass Assignment",
      :line => 43,
      :message => /^Unprotected mass assignment near line 43: Product.new/,
      :confidence => 2,
      :file => /products_controller\.rb/
  end

  def test_protected_mass_assignment_update
    assert_warning :type => :warning,
      :warning_type => "Mass Assignment",
      :line => 62,
      :message => /^Unprotected mass assignment near line 62: Product.find/,
      :confidence => 2,
      :file => /products_controller\.rb/
  end

  def test_update_attribute_no_mass_assignment
    assert_no_warning :type => :warning,
      :warning_type => "Mass Assignment",
      :line => 26,
      :message => /^Unprotected mass assignment near line 26/,
      :confidence => 0,
      :file => /other_controller\.rb/
  end

  def test_redirect
    assert_warning :type => :warning,
      :warning_type => "Redirect",
      :line => 46,
      :message => /^Possible unprotected redirect near line /,
      :confidence => 0,
      :file => /home_controller\.rb/
  end

  def test_redirect_to_model_instance
    assert_no_warning :type => :warning,
      :warning_type => "Redirect",
      :line => 63,
      :message => /^Possible unprotected redirect near line 63: redirect_to/,
      :confidence => 2,
      :file => /products_controller\.rb/
  end

  def test_redirect_only_path_in_wrong_argument
    assert_warning :type => :warning,
      :warning_type => "Redirect",
      :line => 77,
      :message => /^Possible unprotected redirect near line 77: redirect_to\(params\[/,
      :confidence => 0,
      :file => /home_controller\.rb/
  end

  def test_redirect_url_for_not_only_path
    assert_warning :type => :warning,
      :warning_type => "Redirect",
      :line => 83,
      :message => /^Possible unprotected redirect near line 83: redirect_to\(url_for/,
      :confidence => 0,
      :file => /home_controller\.rb/
  end

  def test_render_path
    assert_warning :type => :warning,
      :warning_type => "Dynamic Render Path",
      :line => 63,
      :message => /^Render path contains parameter value near line 63: render/,
      :confidence => 1,
      :file => /home_controller\.rb/
  end

  def test_file_access_send_file
    assert_warning :type => :warning,
      :warning_type => "File Access",
      :line => 21,
      :message => /^Parameter value used in file name near l/,
      :confidence => 0,
      :file => /other_controller\.rb/
  end

  def test_rails_cve_2012_2660
    assert_warning :type => :warning,
      :warning_type => "SQL Injection",
      :message => /CVE-2012-2660/,
      :confidence => 0,
      :file => /Gemfile/
  end

  def test_rails_cve_2012_2661
    assert_warning :type => :warning,
      :warning_type => "SQL Injection",
      :message => /CVE-2012-2661/,
      :confidence => 0,
      :file => /Gemfile/
  end

  def test_rails_cve_2012_2695
    assert_warning :type => :warning,
      :warning_type => "SQL Injection",
      :message => /CVE-2012-2695/,
      :confidence => 0,
      :file => /Gemfile/
  end

  def test_sql_injection_find_by_sql
    assert_warning :type => :warning,
      :warning_type => "SQL Injection",
      :line => 28,
      :message => /^Possible SQL injection near line 28: Use/,
      :confidence => 1,
      :file => /home_controller\.rb/
  end

  def test_sql_injection_unknown_variable
    assert_warning :type => :warning,
      :warning_type => "SQL Injection",
      :line => 29,
      :message => /^Possible SQL injection near line 29: Use/,
      :confidence => 1,
      :file => /home_controller\.rb/
  end

  def test_sql_injection_params
    assert_warning :type => :warning,
      :warning_type => "SQL Injection",
      :line => 30,
      :message => /^Possible SQL injection near line 30: Use/,
      :confidence => 0,
      :file => /home_controller\.rb/
  end

  def test_sql_injection_non_active_record_model
    assert_no_warning :type => :warning,
      :warning_type => "SQL Injection",
      :line => 30,
      :message => /^Possible\ SQL\ injection/,
      :confidence => 0,
      :file => /other_controller\.rb/
  end

  def test_csrf_protection
    assert_warning :type => :controller,
      :warning_type => "Cross-Site Request Forgery",
      :message => /^'protect_from_forgery' should be called /,
      :confidence => 0,
      :file => /application_controller\.rb/
  end

  def test_attribute_restriction
    assert_warning :type => :model,
      :warning_type => "Attribute Restriction",
      :message => /^Mass assignment is not restricted using /,
      :confidence => 0,
      :file => /account, user\.rb/
  end

  def test_attr_protected
    assert_warning :type => :model,
      :warning_type => "Attribute Restriction",
      :message => /^attr_accessible is recommended over attr_protected/,
      :confidence => 2,
      :file => /product\.rb/
  end

  def test_format_validation
    assert_warning :type => :model,
      :warning_type => "Format Validation",
      :line => 2,
      :message => /^Insufficient validation for 'name' using/,
      :confidence => 0,
      :file => /account\.rb/
  end

  def test_format_validation_with_z
    assert_warning :type => :model,
      :warning_type => "Format Validation",
      :line => 3,
      :message => /^Insufficient validation for 'blah' using/,
      :confidence => 0,
      :file => /account\.rb/
  end

  def test_format_validation_with_a
    assert_warning :type => :model,
      :warning_type => "Format Validation",
      :line => 4,
      :message => /^Insufficient validation for 'something' using/,
      :confidence => 0,
      :file => /account\.rb/
  end

  def test_allowable_validation
    results = find :type => :model,
      :warning_type => "Format Validation",
      :line => 5,
      :message => /^Insufficient validation/,
      :confidence => 0,
      :file => /account\.rb/

    assert_equal 0, results.length, "Validation was allowable, should not raise warning"
  end

  def test_allowable_validation_with_Z
    results = find :type => :model,
      :warning_type => "Format Validation",
      :line => 6,
      :message => /^Insufficient validation/,
      :confidence => 0,
      :file => /account\.rb/

    assert_equal 0, results.length, "Validation was allowable, should not raise warning"
  end

  def test_xss_parameter_direct
    assert_warning :type => :template,
      :warning_type => "Cross Site Scripting",
      :line => 3,
      :message => /^Unescaped parameter value near line 3: p/,
      :confidence => 0,
      :file => /index\.html\.erb/
  end

  def test_xss_parameter_variable
    assert_warning :type => :template,
      :warning_type => "Cross Site Scripting",
      :line => 5,
      :message => /^Unescaped parameter value near line 5: p/,
      :confidence => 0,
      :file => /index\.html\.erb/
  end

  def test_xss_parameter_locals
    assert_warning :type => :template,
      :warning_type => "Cross Site Scripting",
      :line => 4,
      :message => /^Unescaped parameter value near line 4: p/,
      :confidence => 0,
      :file => /test_locals\.html\.erb/
  end

  def test_xss_model_collection
    assert_warning :type => :template,
      :warning_type => "Cross Site Scripting",
      :line => 1,
      :message => /^Unescaped model attribute near line 1: \(/,
      :confidence => 0,
      :file => /_user\.html\.erb/
  end

  def test_xss_model
    assert_warning :type => :template,
      :warning_type => "Cross Site Scripting",
      :line => 3,
      :message => /^Unescaped model attribute/,
      :confidence => 0,
      :file => /test_model\.html\.erb/
  end

  def test_xss_model_known_bad
    assert_warning :type => :template,
      :warning_type => "Cross Site Scripting",
      :line => 6,
      :message => /^Unescaped model attribute near line 6: a/,
      :confidence => 0,
      :file => /test_model\.html\.erb/
  end

  def test_model_in_link_to
    assert_no_warning :type => :template,
      :warning_type => "Cross Site Scripting",
      :line => 8,
      :message => /^Unescaped model attribute in link_to/,
      :confidence => 0,
      :file => /test_model\.html\.erb/
  end

  def test_encoded_href_parameter_in_link_to
    assert_no_warning :type => :template,
      :warning_type => "Cross Site Scripting",
      :line => 12,
      :message => /^Unsafe parameter value in link_to href/,
      :confidence => 0,
      :file => /test_params\.html\.erb/
  end  
 
  def test_href_parameter_in_link_to
    assert_warning :type => :template,
      :warning_type => "Cross Site Scripting",
      :line => 14,
      :message => /^Unsafe parameter value in link_to href/,
      :confidence => 0,
      :file => /test_params\.html\.erb/
 
    assert_warning :type => :template,
      :warning_type => "Cross Site Scripting",
      :line => 16,
      :message => /^Unsafe parameter value in link_to href/,
      :confidence => 1,
      :file => /test_params\.html\.erb/      
 
    assert_warning :type => :template,
      :warning_type => "Cross Site Scripting",
      :line => 18,
      :message => /^Unsafe parameter value in link_to href/,
      :confidence => 1,
      :file => /test_params\.html\.erb/            
  end  

  def test_file_access_in_template
    assert_warning :type => :template,
      :warning_type => "File Access",
      :line => 3,
      :message => /^Parameter value used in file name near l/,
      :confidence => 0,
      :file => /test_file_access\.html\.erb/
  end

  def test_xss_cookie_direct
    assert_warning :type => :template,
      :warning_type => "Cross Site Scripting",
      :line => 3,
      :message => /^Unescaped cookie value/,
      :confidence => 0,
      :file => /test_cookie\.html\.erb/
  end

  def test_xss_filter
    assert_warning :type => :template,
      :warning_type => "Cross Site Scripting",
      :line => 3,
      :message => /^Unescaped parameter value/,
      :confidence => 0,
      :file => /test_filter\.html\.erb/
  end

  def test_xss_iteration
    assert_warning :type => :template,
      :warning_type => "Cross Site Scripting",
      :line => 3,
      :message => /^Unescaped model attribute/,
      :confidence => 0,
      :file => /test_iteration\.html\.erb/
  end

  def test_xss_iteration2
    assert_warning :type => :template,
      :warning_type => "Cross Site Scripting",
      :line => 4,
      :message => /^Unescaped model attribute/,
      :confidence => 0,
      :file => /test_iteration\.html\.erb/
  end

  def test_unescaped_model
    assert_warning :type => :template,
      :warning_type => "Cross Site Scripting",
      :line => 3, #This should be line 4 :(
      :message => /^Unescaped model attribute/,
      :confidence => 0,
      :file => /test_sql\.html\.erb/
  end

  def test_xss_params
    assert_warning :type => :template,
      :warning_type => "Cross Site Scripting",
      :line => 4,
      :message => /^Unescaped parameter value/,
      :confidence => 0,
      :file => /test_params\.html\.erb/
  end

  def test_indirect_xss
    assert_warning :type => :template,
      :warning_type => "Cross Site Scripting",
      :line => 6,
      :message => /^Unescaped parameter value/,
      :confidence => 2,
      :file => /test_params\.html\.erb/
  end

  def test_sql_injection_in_template
    #SQL injection in controllers should not warn again in views
    assert_no_warning :type => :template,
      :warning_type => "SQL Injection",
      :line => 3, #This should be line 4 :(
      :message => /^Possible SQL injection/,
      :confidence => 0,
      :file => /test_sql\.html\.erb/
  end

  def test_sql_injection_via_if
    assert_warning :type => :warning,
      :warning_type => "SQL Injection",
      :line => 32,
      :message => /^Possible SQL injection near line 32: User.where/,
      :confidence => 0,
      :file => /user\.rb/
  end

  def test_escape_once
    results = find :type => :template,
      :warning_type => "Cross Site Scripting",
      :line => 7,
      :message => /^Unescaped parameter value/,
      :confidence => 2,
      :file => /index\.html\.erb/

    assert_equal 0, results.length, "escape_once is a safe method"
  end

  def test_indirect_cookie
    assert_warning :type => :template,
      :warning_type => "Cross Site Scripting",
      :line => 4,
      :message => /^Unescaped cookie value/,
      :confidence => 2,
      :file => /test_cookie\.html\.erb/
  end

  #Check for params that look like params[:x][:y]
  def test_params_multidimensional
    assert_warning :type => :template,
      :warning_type => "Cross Site Scripting",
      :line => 10,
      :message => /^Unescaped parameter value/,
      :confidence => 0,
      :file => /test_params\.html\.erb/
  end

  #Check for cookies that look like cookies[:blah][:blah]
  def test_cookies_multidimensional
    assert_warning :type => :template,
      :warning_type => "Cross Site Scripting",
      :line => 6,
      :message => /^Unescaped cookie value/,
      :confidence => 0,
      :file => /test_cookie\.html\.erb/
  end

  def test_default_routes
    assert_warning :warning_type => "Default Routes",
      :line => 95,
      :message => /All public methods in controllers are available as actions/,
      :file => /routes\.rb/
  end

  def test_user_input_in_mass_assignment
    assert_warning :warning_type => "Mass Assignment",
      :line => 58,
      :message => /^Unprotected mass assignment/,
      :confidence => 2,
      :file => /home_controller\.rb/
  end

  def test_mass_assignment_in_chained_call
    assert_warning :warning_type => "Mass Assignment",
      :line => 9,
      :message => /^Unprotected mass assignment near line 9: Account.new/,
      :confidence => 0,
      :file => /account\.rb/
  end

  def test_translate_bug
    assert_warning :type => :warning,
      :warning_type => "Cross Site Scripting",
      :message => /^Versions before 3.0.11 have a vulnerability/,
      :confidence => 1,
      :file => /Gemfile/
  end

  def test_model_build
    assert_warning :warning_type => "Mass Assignment",
      :line => 73,
      :message => /^Unprotected mass assignment near line 73: User.new.something.something/,
      :confidence => 0,
      :file => /home_controller\.rb/
  end

  def test_string_buffer_manipulation_bug
    assert_warning :type => :warning,
      :warning_type => "Cross Site Scripting",
      :message => /^Rails 3.0.5 has a vulnerabilty in SafeBuffer. Upgrade to 3.0.12/,
      :confidence => 1,
      :file => /Gemfile/
  end

  def test_rails3_render_partial
    assert_warning :type => :template,
      :warning_type => "Cross Site Scripting",
      :line => 15,
      :message => /^Unescaped model attribute near line 15: Product/,
      :confidence => 0,
      :file => /_form\.html\.erb/
  end

  def test_xss_content_tag_raw_content
    assert_warning :type => :template,
      :warning_type => "Cross Site Scripting",
      :line => 8,
      :message => /^Unescaped\ parameter\ value\ in\ content_tag/,
      :confidence => 0,
      :file => /test_content_tag\.html\.erb/
  end

  def test_xss_content_tag_attribute_name
    assert_warning :type => :template,
      :warning_type => "Cross Site Scripting",
      :line => 14,
      :message => /^Unescaped\ cookie\ value\ in\ content_tag/,
      :confidence => 0,
      :file => /test_content_tag\.html\.erb/
  end

  def test_xss_content_tag_attribute_name_even_with_escape
    assert_warning :type => :template,
      :warning_type => "Cross Site Scripting",
      :line => 20,
      :message => /^Unescaped\ model\ attribute\ in\ content_tag/,
      :confidence => 0,
      :file => /test_content_tag\.html\.erb/
  end

  def test_xss_content_tag_unescaped_attribute
    assert_warning :type => :template,
      :warning_type => "Cross Site Scripting",
      :line => 26,
      :message => /^Unescaped\ model\ attribute\ in\ content_tag/,
      :confidence => 0,
      :file => /test_content_tag\.html\.erb/
  end 

  def test_xss_content_tag_in_tag_name
    assert_warning :type => :template,
      :warning_type => "Cross Site Scripting",
      :line => 32,
      :message => /^Unescaped\ parameter\ value\ in\ content_tag/,
      :confidence => 0,
      :file => /test_content_tag\.html\.erb/
  end

  def test_cross_site_scripting_model_in_tag_name
    assert_warning :type => :template,
      :warning_type => "Cross Site Scripting",
      :line => 35,
      :message => /^Unescaped\ model\ attribute\ in\ content_tag/,
      :confidence => 0,
      :file => /test_content_tag\.html\.erb/
  end

  def test_cross_site_scripting_request_parameters
    assert_warning :type => :template,
      :warning_type => "Cross Site Scripting",
      :line => 20,
      :message => /^Unescaped\ parameter\ value/,
      :confidence => 0,
      :file => /test_params\.html\.erb/
  end

  def test_cross_site_scripting_select_tag_CVE_2012_3463
    assert_warning :type => :template,
      :warning_type => "Cross Site Scripting",
      :line => 3,
      :message => /^Upgrade\ to\ Rails\ 3\.0\.17,\ 3\.0\.5\ select_ta/,
      :confidence => 0,
      :file => /test_select_tag\.html\.erb/
  end

  def test_cross_site_scripting_single_quotes_CVE_2012_3464
    assert_warning :type => :warning,
      :warning_type => "Cross Site Scripting",
      :message => /^Rails\ 3\.0\.5\ does\ not\ escape\ single\ quote/,
      :confidence => 1,
      :file => /Gemfile/
  end

  def test_CVE_2012_3424
    assert_warning :type => :warning,
      :warning_type => "Denial of Service",
      :message => /^Vulnerability\ in\ digest\ authentication\ \(/,
      :confidence => 0,
      :file => /Gemfile/
  end

  def test_strip_tags_CVE_2012_3465
    assert_warning :type => :warning,
      :warning_type => "Cross Site Scripting",
      :message => /^Versions\ before\ 3\.0\.10\ have\ a\ vulnerabil/,
      :confidence => 0,
      :file => /Gemfile/
  end
end<|MERGE_RESOLUTION|>--- conflicted
+++ resolved
@@ -14,13 +14,8 @@
     @expected ||= {
       :controller => 1,
       :model => 5,
-<<<<<<< HEAD
-      :template => 23,
+      :template => 29,
       :warning => 30
-=======
-      :template => 29,
-      :warning => 29
->>>>>>> a0a7d978
     }
   end
 
