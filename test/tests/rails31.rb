--- conflicted
+++ resolved
@@ -15,11 +15,7 @@
       :model => 3,
       :template => 23,
       :controller => 4,
-<<<<<<< HEAD
-      :generic => 88 }
-=======
-      :generic => 79 }
->>>>>>> 048b1c17
+      :generic => 89 }
   end
 
   def test_without_protection
