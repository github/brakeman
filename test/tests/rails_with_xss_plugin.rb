--- conflicted
+++ resolved
@@ -10,20 +10,15 @@
     @expected ||= {
       :controller => 1,
       :model => 3,
-<<<<<<< HEAD
-      :template => 3,
-      :generic => 27 }
-=======
       :template => 4,
-      :generic => 24 }
->>>>>>> 048b1c17
+      :generic => 28 }
   end
 
   def report
     RailsWithXssPlugin
   end
- 
-  def test_default_routes_1 
+
+  def test_default_routes_1
     assert_warning :type => :warning,
       :warning_type => "Default Routes",
       :line => 52,
@@ -33,7 +28,7 @@
   end
 
 
-  def test_command_injection_2 
+  def test_command_injection_2
     assert_warning :type => :warning,
       :warning_type => "Command Injection",
       :line => 48,
@@ -43,7 +38,7 @@
   end
 
 
-  def test_command_injection_3 
+  def test_command_injection_3
     assert_warning :type => :warning,
       :warning_type => "Command Injection",
       :line => 68,
@@ -53,7 +48,7 @@
   end
 
 
-  def test_command_injection_4 
+  def test_command_injection_4
     assert_warning :type => :warning,
       :warning_type => "Command Injection",
       :line => 102,
@@ -63,7 +58,7 @@
   end
 
 
-  def test_mass_assignment_5 
+  def test_mass_assignment_5
     assert_warning :type => :warning,
       :warning_type => "Mass Assignment",
       :line => 47,
@@ -73,7 +68,7 @@
   end
 
 
-  def test_mass_assignment_6 
+  def test_mass_assignment_6
     assert_warning :type => :warning,
       :warning_type => "Mass Assignment",
       :line => 47,
@@ -83,7 +78,7 @@
   end
 
 
-  def test_mass_assignment_7 
+  def test_mass_assignment_7
     assert_warning :type => :warning,
       :warning_type => "Mass Assignment",
       :line => 67,
@@ -93,7 +88,7 @@
   end
 
 
-  def test_mass_assignment_8 
+  def test_mass_assignment_8
     assert_warning :type => :warning,
       :warning_type => "Mass Assignment",
       :line => 71,
@@ -123,7 +118,7 @@
   end
 
 
-  def test_redirect_11 
+  def test_redirect_11
     assert_warning :type => :warning,
       :warning_type => "Redirect",
       :line => 95,
@@ -149,7 +144,7 @@
       :file => /Gemfile/
   end
 
-  def test_sql_injection_12 
+  def test_sql_injection_12
     assert_warning :type => :warning,
       :warning_type => "SQL Injection",
       :line => 126,
@@ -159,7 +154,7 @@
   end
 
 
-  def test_cross_site_scripting_13 
+  def test_cross_site_scripting_13
     assert_warning :type => :warning,
       :warning_type => "Cross Site Scripting",
       #noline,
@@ -169,7 +164,7 @@
   end
 
 
-  def test_cross_site_scripting_14 
+  def test_cross_site_scripting_14
     assert_warning :type => :template,
       :warning_type => "Cross Site Scripting",
       :line => 13,
@@ -186,7 +181,7 @@
       :file => /environment\.rb/
   end
 
-  def test_dynamic_render_path_15 
+  def test_dynamic_render_path_15
     assert_no_warning :type => :template,
       :warning_type => "Dynamic Render Path",
       :line => 8,
@@ -196,7 +191,7 @@
   end
 
 
-  def test_sql_injection_16 
+  def test_sql_injection_16
     assert_no_warning :type => :template,
       :warning_type => "SQL Injection",
       :line => 4,
@@ -206,7 +201,7 @@
   end
 
 
-  def test_sql_injection_17 
+  def test_sql_injection_17
     assert_no_warning :type => :template,
       :warning_type => "SQL Injection",
       :line => 7,
@@ -227,7 +222,7 @@
       :user_input => s(:call, s(:params), :[], s(:lit, :name))
   end
 
-  def test_cross_site_request_forgery_18 
+  def test_cross_site_request_forgery_18
     assert_warning :type => :controller,
       :warning_type => "Cross-Site Request Forgery",
       #noline,
@@ -260,7 +255,7 @@
       :user_input => nil
   end
 
-  def test_attribute_restriction_19 
+  def test_attribute_restriction_19
     assert_warning :type => :model,
       :warning_type => "Attribute Restriction",
       #noline,
@@ -270,7 +265,7 @@
   end
 
 
-  def test_format_validation_20 
+  def test_format_validation_20
     assert_warning :type => :model,
       :warning_type => "Format Validation",
       :line => 5,
@@ -280,7 +275,7 @@
   end
 
 
-  def test_format_validation_21 
+  def test_format_validation_21
     assert_warning :type => :model,
       :warning_type => "Format Validation",
       :line => 7,
@@ -312,7 +307,7 @@
       :message => /^Unescaped parameter value in JSON hash/,
       :confidence => 0,
       :file => /users\/to_json\.html\.erb/
-  end  
+  end
 
   def test_session_secret_token
     assert_warning :type => :warning,
