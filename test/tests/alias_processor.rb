--- conflicted
+++ resolved
@@ -600,7 +600,6 @@
     OUTPUT
   end
 
-<<<<<<< HEAD
   def test_multiple_assignment
     assert_output <<-INPUT, <<-OUTPUT
     x, $y = 1, 2
@@ -611,7 +610,8 @@
     1
     2
     OUTPUT
-=======
+  end
+
   def test_branch_with_self_assign_target
     assert_alias 'a.w.y', <<-INPUT
     x = a
@@ -619,6 +619,5 @@
     x = x.y if other_thing
     x
     INPUT
->>>>>>> 6261a5c6
   end
 end