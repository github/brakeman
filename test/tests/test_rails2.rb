--- conflicted
+++ resolved
@@ -11,22 +11,14 @@
       @expected ||= {
         :controller => 1,
         :model => 2,
-<<<<<<< HEAD
         :template => 32,
-=======
-        :template => 31,
->>>>>>> 98150f48
-        :warning => 30 }
+        :warning => 31 }
     else
       @expected ||= {
         :controller => 1,
         :model => 2,
-<<<<<<< HEAD
         :template => 32,
-=======
-        :template => 31,
->>>>>>> 98150f48
-        :warning => 31 }
+        :warning => 32 }
     end
   end
 
@@ -641,7 +633,6 @@
       :file => /test_xss_with_or\.html\.erb/
   end
 
-<<<<<<< HEAD
   def test_cross_site_scripting_strip_tags
     assert_warning :type => :template,
       :warning_type => "Cross Site Scripting",
@@ -649,14 +640,14 @@
       :message => /^Unescaped\ parameter\ value/,
       :confidence => 0,
       :file => /test_strip_tags\.html\.erb/
-=======
+  end
+
   def test_cross_site_scripting_single_quotes_CVE_2012_3464
     assert_warning :type => :warning,
       :warning_type => "Cross Site Scripting",
       :message => /^All\ Rails\ 2\.x\ versions\ do\ not\ escape\ sin/,
       :confidence => 1,
       :file => /environment\.rb/
->>>>>>> 98150f48
   end
 
   def test_check_send
