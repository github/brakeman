--- conflicted
+++ resolved
@@ -802,21 +802,20 @@
       :file => /environment\.rb/
   end
 
-<<<<<<< HEAD
   def test_remote_code_execution_CVE_2013_0277
     assert_warning :type => :model,
       :warning_type => "Remote Code Execution",
       :message => /^Serialized\ attributes\ are\ vulnerable\ in\ /,
       :confidence => 0,
       :file => /unprotected\.rb/
-=======
+  end
+
   def test_remote_code_execution_CVE_2013_0333
     assert_warning :type => :warning,
       :warning_type => "Remote Code Execution",
       :message => /^Rails\ 2\.3\.11\ has\ a\ serious\ JSON\ parsing\ /,
       :confidence => 0,
       :file => /environment\.rb/
->>>>>>> 0f6bac36
   end
 
   def test_to_json
