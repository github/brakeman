abort "Please run using test/test.rb" unless defined? BrakemanTester

Rails4 = BrakemanTester.run_scan "rails4", "Rails 4"

class Rails4Tests < Test::Unit::TestCase
  include BrakemanTester::FindWarning
  include BrakemanTester::CheckExpected
  
  def report
    Rails4
  end

  def expected
    @expected ||= {
      :controller => 0,
      :model => 1,
      :template => 2,
<<<<<<< HEAD
      :generic => 26
=======
      :generic => 27
>>>>>>> bba91a01
    }
  end

  def test_redirects_to_created_model_do_not_warn
    assert_no_warning :type => :warning,
      :warning_code => 18,
      :fingerprint => "fedba22f0fbcd96dcaa0b2628ccedba2c0880870992d05b817697efbb36e134f",
      :warning_type => "Redirect",
      :line => 14,
      :message => /^Possible\ unprotected\ redirect/,
      :confidence => 0,
      :relative_path => "app/controllers/application_controller.rb",
      :user_input => s(:call, s(:const, :User), :create)

    assert_no_warning :type => :warning,
      :warning_code => 18,
      :fingerprint => "1d2d4b0a59ed26a6d591094714dbee81a60a3e686429a44fe2d80f87b94bc555",
      :warning_type => "Redirect",
      :line => 18,
      :message => /^Possible\ unprotected\ redirect/,
      :confidence => 0,
      :relative_path => "app/controllers/application_controller.rb",
      :user_input => s(:call, s(:const, :User), :create!)
  end

  def test_redirects_with_explicit_host_do_not_warn
    assert_no_warning :type => :warning,
      :warning_code => 18,
      :fingerprint => "b5a1bf2d1634564c82436e569c9ea874e355d4538cdc4dc4a8e6010dc9a7c11e",
      :warning_type => "Redirect",
      :line => 55,
      :message => /^Possible\ unprotected\ redirect/,
      :confidence => 0,
      :relative_path => "app/controllers/friendly_controller.rb",
      :user_input => s(:params, s(:lit, :host), s(:str, "example.com"))

    assert_no_warning :type => :warning,
      :warning_code => 18,
      :fingerprint => "d04df9716ee4c8cadcb5f046e73ee06c3f1606e8b522f6e3130ac0a33fbc4d73",
      :warning_type => "Redirect",
      :line => 57,
      :message => /^Possible\ unprotected\ redirect/,
      :confidence => 0,
      :relative_path => "app/controllers/friendly_controller.rb",
      :user_input => s(:params, s(:lit, :host), s(:call, s(:const, :User), :canonical_url))

    assert_warning :type => :warning,
      :warning_code => 18,
      :fingerprint => "25846ea0cd5178f2af4423a9fc1d7212983ee7f7ba4ca9f35f890e7ef00d9bf9",
      :warning_type => "Redirect",
      :line => 59,
      :message => /^Possible\ unprotected\ redirect/,
      :confidence => 0,
      :relative_path => "app/controllers/friendly_controller.rb",
      :user_input => s(:params, s(:lit, :host), s(:call, s(:params), :[], s(:lit, :host)))
  end

  def test_session_secret_token
    assert_warning :type => :generic,
      :warning_type => "Session Setting",
      :fingerprint => "715ad9c0d76f57a6a657192574d528b620176a80fec969e2f63c88eacab0b984",
      :line => 12,
      :message => /^Session\ secret\ should\ not\ be\ included\ in/,
      :confidence => 0,
      :file => /secret_token\.rb/,
      :relative_path => "config/initializers/secret_token.rb"
  end

  def test_json_escaped_by_default_in_rails_4
    assert_no_warning :type => :template,
      :warning_code => 5,
      :fingerprint => "3eedfa40819ce95d1d999ad19464023688a0e8bb881fc3e7683b6c3fffb7e51f",
      :warning_type => "Cross Site Scripting",
      :line => 1,
      :message => /^Unescaped\ model\ attribute\ in\ JSON\ hash/,
      :confidence => 0,
      :relative_path => "app/views/users/index.html.erb"

    assert_no_warning :type => :template,
      :warning_code => 5,
      :fingerprint => "fb0cb7e94e9a4bebd81ef44b336e02f68bf24f2c40e28d4bb5c21641276ea6cf",
      :warning_type => "Cross Site Scripting",
      :line => 3,
      :message => /^Unescaped\ model\ attribute/,
      :confidence => 2,
      :relative_path => "app/views/users/index.html.erb"

    assert_no_warning :type => :template,
      :warning_code => 5,
      :fingerprint => "8ce0a9eacf25be1f862b9074e6ba477d2f0e2ac86955b8510052984570b92d14",
      :warning_type => "Cross Site Scripting",
      :line => 5,
      :message => /^Unescaped\ parameter\ value\ in\ JSON\ hash/,
      :confidence => 0,
      :relative_path => "app/views/users/index.html.erb"

    assert_no_warning :type => :template,
      :warning_code => 2,
      :fingerprint => "b107fcc7742084a766a31332ba5c126f1c1a1cc062884f879dc3204c5f7620c5",
      :warning_type => "Cross Site Scripting",
      :line => 7,
      :message => /^Unescaped\ parameter\ value/,
      :confidence => 0,
      :relative_path => "app/views/users/index.html.erb"
  end

  def test_information_disclosure_local_request_config
    assert_warning :type => :warning,
      :warning_code => 61,
      :fingerprint => "081f5d87a244b41d3cf1d5994cb792d2cec639cd70e4e306ffe1eb8abf0f32f7",
      :warning_type => "Information Disclosure",
      :message => /^Detailed\ exceptions\ are\ enabled\ in\ produ/,
      :confidence => 0,
      :relative_path => "config/environments/production.rb"
  end

  def test_information_disclosure_detailed_exceptions_override
    assert_warning :type => :warning,
      :warning_code => 62,
      :fingerprint => "c1c1c512feca03b77e560939098efabbc2ec9279ef66f75bc63a84f815b54ec2",
      :warning_type => "Information Disclosure",
      :line => 6,
      :message => /^Detailed\ exceptions\ may\ be\ enabled\ in\ 's/,
      :confidence => 0,
      :relative_path => "app/controllers/application_controller.rb"
  end

  def test_redirect_with_instance_variable_from_block
    assert_no_warning :type => :warning,
      :warning_code => 18,
      :fingerprint => "e024f0cf67432409ec4afc80216fb2f6c9929fbbd32c2421e8867cd254f22d04",
      :warning_type => "Redirect",
      :line => 12,
      :message => /^Possible\ unprotected\ redirect/,
      :confidence => 0,
      :relative_path => "app/controllers/friendly_controller.rb"
  end

  def test_try_and_send_collapsing_with_sqli
    assert_warning :type => :warning,
      :warning_code => 0,
      :fingerprint => "c96c2984c1ce4f9a0f1205c9e7ac4707253a0553ecb6c7e9d6d4b88c92db7098",
      :warning_type => "SQL Injection",
      :line => 17,
      :message => /^Possible\ SQL\ injection/,
      :confidence => 0,
      :relative_path => "app/controllers/friendly_controller.rb",
      :user_input => s(:call, s(:params), :[], s(:lit, :table))

    assert_warning :type => :warning,
      :warning_code => 0,
      :fingerprint => "004e5d6afb7ce520f1a67b65ace238f763ca2feb6a7f552f7dcc86ed3f67a189",
      :warning_type => "SQL Injection",
      :line => 16,
      :message => /^Possible\ SQL\ injection/,
      :confidence => 0,
      :relative_path => "app/controllers/friendly_controller.rb",
      :user_input => s(:call, s(:params), :[], s(:lit, :query))
  end

  def test_sql_injection_connection_execute
    assert_warning :type => :warning,
      :warning_code => 0,
      :fingerprint => "4efbd2d2fc76d30296c8aa66368ddaf337b4c677778f36cddfa2290da2ec514b",
      :warning_type => "SQL Injection",
      :line => 8,
      :message => /^Possible\ SQL\ injection/,
      :confidence => 1,
      :relative_path => "app/models/account.rb",
      :user_input => s(:call, nil, :version)
  end

  def test_sql_injection_select_rows
    assert_warning :type => :warning,
      :warning_code => 0,
      :fingerprint => "2e3c08dfb1e17f7d2e6ee5d142223477b85d27e6aa88d2d06cf0a00d04ed2d5c",
      :warning_type => "SQL Injection",
      :line => 50,
      :message => /^Possible\ SQL\ injection/,
      :confidence => 0,
      :relative_path => "app/controllers/friendly_controller.rb",
      :user_input => s(:call, s(:params), :[], s(:lit, :published))
  end

  def test_sql_injection_select_values
    assert_warning :type => :warning,
      :warning_code => 0,
      :fingerprint => "3538776239f624a1101afe68b2e894424e8ae3f68222a6eec9fb4421d01cc557",
      :warning_type => "SQL Injection",
      :line => 46,
      :message => /^Possible\ SQL\ injection/,
      :confidence => 1,
      :relative_path => "app/controllers/friendly_controller.rb",
      :user_input => s(:call, s(:call_with_block, s(:call, s(:call, nil, :destinations), :map), s(:args, :d), s(:call, s(:lvar, :d), :id)), :join, s(:str, ","))
  end

  def test_sql_injection_exec_query
    assert_warning :type => :warning,
      :warning_code => 0,
      :fingerprint => "59be915e75d6eb88def8fccebae1f9930bb6e50b2e598c7f04bf98c7a3235219",
      :warning_type => "SQL Injection",
      :line => 12,
      :message => /^Possible\ SQL\ injection/,
      :confidence => 1,
      :relative_path => "app/models/account.rb",
      :user_input => s(:call, s(:self), :type)
  end

  def test_sql_injection_exec_update
    assert_warning :type => :warning,
      :warning_code => 0,
      :fingerprint => "29fac7fc616f19edf59cc230f7a86292d6c69234b5879868eaf1d954f033974f",
      :warning_type => "SQL Injection",
      :line => 5,
      :message => /^Possible\ SQL\ injection/,
      :confidence => 1,
      :relative_path => "app/models/account.rb",
      :user_input => s(:call, s(:self), :type)
  end

  def test_sql_injection_in_select_args
    assert_warning :type => :warning,
      :warning_code => 0,
      :fingerprint => "bd8c539a645aa417d538cbe7b658cc1c9743f61d1e90c948afacc7e023b30a62",
      :warning_type => "SQL Injection",
      :line => 64,
      :message => /^Possible\ SQL\ injection/,
      :confidence => 0,
      :relative_path => "app/controllers/friendly_controller.rb",
      :user_input => s(:call, s(:params), :[], s(:lit, :x))
  end

  def test_sql_injection_sanitize
    assert_no_warning :type => :warning,
      :warning_code => 0,
      :fingerprint => "bf92408cc7306b3b2f74cac830b9328a1cc2cc8d7697eb904d04f5a2d46bc31c",
      :warning_type => "SQL Injection",
      :line => 3,
      :message => /^Possible\ SQL\ injection/,
      :confidence => 0,
      :relative_path => "app/controllers/users_controller.rb",
      :user_input => s(:call, s(:params), :[], s(:lit, :age))

    assert_no_warning :type => :warning,
      :warning_code => 0,
      :fingerprint => "83d8270fd90fb665f2174fe170f51e94945de02879ed617f2f45d4434d5e5593",
      :warning_type => "SQL Injection",
      :line => 3,
      :message => /^Possible\ SQL\ injection/,
      :confidence => 1,
      :relative_path => "app/models/user.rb",
      :user_input => s(:call, nil, :sanitize, s(:lvar, :x))
  end

  def test_sql_injection_chained_call_in_scope
    assert_warning :type => :warning,
      :warning_code => 0,
      :fingerprint => "aa073ab210f9f4a800b5595241a6274656d37087a4f433d4b596516e1227d91b",
      :warning_type => "SQL Injection",
      :line => 6,
      :message => /^Possible\ SQL\ injection/,
      :confidence => 1,
      :relative_path => "app/models/user.rb",
      :user_input => s(:lvar, :col)
  end

  def test_sql_injection_in_find_by
    assert_warning :type => :warning,
      :warning_code => 0,
      :fingerprint => "ca9d658a7215099a35b3b3ec3867ffb8fb7ad497d31307ba8952d7dcb85e8ac9",
      :warning_type => "SQL Injection",
      :line => 47,
      :message => /^Possible\ SQL\ injection/,
      :confidence => 0,
      :relative_path => "app/controllers/users_controller.rb",
      :user_input => s(:call, s(:params), :[], s(:lit, :age_limit))
  end

  def test_sql_injection_in_find_by!
    assert_warning :type => :warning,
      :warning_code => 0,
      :fingerprint => "6f743b0a084c132d3bd074a0d22e197d6c81018028f6166324de1970616c4cbd",
      :warning_type => "SQL Injection",
      :line => 48,
      :message => /^Possible\ SQL\ injection/,
      :confidence => 0,
      :relative_path => "app/controllers/users_controller.rb",
      :user_input => s(:call, s(:params), :[], s(:lit, :user_search))
  end

  def test_dynamic_render_path_with_before_action
    assert_warning :type => :warning,
      :warning_code => 15,
      :fingerprint => "5b2267a68b4bfada283b59bdb9f453489111a5f2c335737588f88135d99426fa",
      :warning_type => "Dynamic Render Path",
      :line => 14,
      :message => /^Render\ path\ contains\ parameter\ value/,
      :confidence => 0,
      :relative_path => "app/controllers/users_controller.rb",
      :user_input => s(:call, s(:params), :[], s(:lit, :page))
  end

  def test_dynamic_render_path_with_prepend_before_action
    assert_warning :type => :warning,
      :warning_code => 15,
      :fingerprint => "fa1ad77b62059d1aeeb48217a94cc03a0109b1f17d8332c0e3a5718360de9a8c",
      :warning_type => "Dynamic Render Path",
      :line => 19,
      :message => /^Render\ path\ contains\ parameter\ value/,
      :confidence => 0,
      :relative_path => "app/controllers/users_controller.rb",
      :user_input => s(:call, s(:params), :[], s(:lit, :page))
  end

  def test_cross_site_request_forgery_with_skip_before_action
    assert_warning :type => :warning,
      :warning_code => 8,
      :fingerprint => "320daba73937ffd333f10e5b578520dd90ba681962079bb92a775fb602e2d185",
      :warning_type => "Cross-Site Request Forgery",
      :line => 11,
      :message => /^Use\ whitelist\ \(:only\ =>\ \[\.\.\]\)\ when\ skipp/,
      :confidence => 1,
      :relative_path => "app/controllers/users_controller.rb",
      :user_input => nil
  end

  def test_redirect_to_new_query_methods
    assert_no_warning :type => :warning,
      :warning_code => 18,
      :fingerprint => "410e22682c2ebd663204362aac560414233b5c225fbc4259d108d2c760bfcbe4",
      :warning_type => "Redirect",
      :line => 38,
      :message => /^Possible\ unprotected\ redirect/,
      :confidence => 0,
      :relative_path => "app/controllers/users_controller.rb",
      :user_input => s(:call, s(:const, :User), :find_by, s(:hash, s(:lit, :name), s(:call, s(:params), :[], s(:lit, :name))))

    assert_no_warning :type => :warning,
      :warning_code => 18,
      :fingerprint => "c01e127b45d9010c495c6fd731baaf850f9a5bbad288cf9df66697d23ec6de4a",
      :warning_type => "Redirect",
      :line => 40,
      :message => /^Possible\ unprotected\ redirect/,
      :confidence => 0,
      :relative_path => "app/controllers/users_controller.rb",
      :user_input => s(:call, s(:const, :User), :find_by!, s(:hash, s(:lit, :name), s(:call, s(:params), :[], s(:lit, :name))))

    assert_no_warning :type => :warning,
      :warning_code => 18,
      :fingerprint => "9dd39bc751eab84c5485fa35966357b6aacb8830bd6812c7a228a02c5ac598d0",
      :warning_type => "Redirect",
      :line => 42,
      :message => /^Possible\ unprotected\ redirect/,
      :confidence => 0,
      :relative_path => "app/controllers/users_controller.rb",
      :user_input => s(:call, s(:call, s(:const, :User), :where, s(:hash, s(:lit, :stuff), s(:lit, 1))), :take)
  end

  def test_i18n_xss_CVE_2013_4491_workaround
    assert_no_warning :type => :warning,
      :warning_code => 63,
      :fingerprint => "de0e11056b9f9af7b8570d5354185cd7e17a18cc61d627555fe4adfff00fb447",
      :warning_type => "Cross Site Scripting",
      :message => /^Rails\ 4\.0\.0\ has\ an\ XSS\ vulnerability\ in\ /,
      :confidence => 1,
      :relative_path => "Gemfile"
  end

  def test_denial_of_service_CVE_2013_6414
    assert_warning :type => :warning,
      :warning_code => 64,
      :fingerprint => "a7b00f08e4a18c09388ad017876e3f57d18040ead2816a2091f3301b6f0e5a00",
      :warning_type => "Denial of Service",
      :message => /^Rails\ 4\.0\.0\ has\ a\ denial\ of\ service\ vuln/,
      :confidence => 1,
      :relative_path => "Gemfile"
  end

  def test_number_to_currency_CVE_2014_0081
    assert_warning :type => :template,
      :warning_code => 74,
      :fingerprint => "2d06291f03b443619407093e5921ee1e4eb77b1bf045607d776d9493da4a3f95",
      :warning_type => "Cross Site Scripting",
      :line => 9,
      :message => /^Format\ options\ in\ number_to_currency\ are/,
      :confidence => 0,
      :relative_path => "app/views/users/index.html.erb",
      :user_input => s(:call, s(:call, nil, :params), :[], s(:lit, :currency))

    assert_warning :type => :template,
      :warning_code => 74,
      :fingerprint => "c5f481595217e42fbeaf40f32e6407e66d64d246a9729c2c199053e64365ac96",
      :warning_type => "Cross Site Scripting",
      :line => 12,
      :message => /^Format\ options\ in\ number_to_percentage\ a/,
      :confidence => 0,
      :relative_path => "app/views/users/index.html.erb",
      :user_input => s(:call, s(:call, nil, :params), :[], s(:lit, :format))
  end

  def test_simple_format_xss_CVE_2013_6416
    assert_warning :type => :warning,
      :warning_code => 67,
      :fingerprint => "e950ee1043d7f66b7f6ce99c2bf0876bd3ce8cb12818b52565b905cdb6004bad",
      :warning_type => "Cross Site Scripting",
      :line => nil,
      :message => /^Rails\ 4\.0\.0 has\ a\ vulnerability\ in/,
      :confidence => 1,
      :relative_path => "Gemfile",
      :user_input => nil
  end

  def test_sql_injection_CVE_2013_6417
    assert_warning :type => :warning,
      :warning_code => 69,
      :fingerprint => "e1b66f4311771d714a13be519693c540d7e917511a758827d9b2a0a7f958e40f",
      :warning_type => "SQL Injection",
      :line => nil,
      :message => /^Rails\ 4\.0\.0 contains\ a\ SQL\ injection\ vul/,
      :confidence => 0,
      :relative_path => "Gemfile",
      :user_input => nil
  end

  def test_sql_injection_CVE_2014_0080
    assert_warning :type => :warning,
      :warning_code => 72,
      :fingerprint => "0ba20216bdda1cc067f9e4795bdb0d9224fd23c58317ecc09db67b6b38a2d0f0",
      :warning_type => "SQL Injection",
      :line => nil,
      :message => /^Rails\ 4\.0\.0\ contains\ a\ SQL\ injection\ vul/,
      :confidence => 0,
      :relative_path => "Gemfile",
      :user_input => nil
  end

  def test_remote_code_execution_CVE_2014_0130
    assert_warning :type => :warning,
      :warning_code => 77,
      :fingerprint => "e833fd152ab95bf7481aada185323d97cd04c3e2322b90f3698632f4c4c04441",
      :warning_type => "Remote Code Execution",
      :line => nil,
      :message => /^Rails\ 4\.0\.0\ with\ globbing\ routes\ is\ vuln/,
      :confidence => 1,
      :relative_path => "config/routes.rb",
      :user_input => nil
  end

  def test_mass_assignment_with_permit!
    assert_warning :type => :warning,
      :warning_code => 70,
      :fingerprint => "c2fdd36441441ef7d2aed764731c36fb9f16939ed4df582705f27d46c02fcbe3",
      :warning_type => "Mass Assignment",
      :line => 22,
      :message => /^Parameters\ should\ be\ whitelisted\ for\ mas/,
      :confidence => 0,
      :relative_path => "app/controllers/friendly_controller.rb",
      :user_input => nil

    assert_warning :type => :warning,
      :warning_code => 70,
      :fingerprint => "2f2df4aef71799a6a441783b50e7a43a9bed7da6c8d50e07e73d9d165065ceec",
      :warning_type => "Mass Assignment",
      :line => 28,
      :message => /^Parameters\ should\ be\ whitelisted\ for\ mas/,
      :confidence => 1,
      :relative_path => "app/controllers/friendly_controller.rb",
      :user_input => nil

    assert_warning :type => :warning,
      :warning_code => 70,
      :fingerprint => "4f6a0d82f6ddf5528f3d50545ce353f2f1658d5102a745107ea572af5c2eee4b",
      :warning_type => "Mass Assignment",
      :line => 34,
      :message => /^Parameters\ should\ be\ whitelisted\ for\ mas/,
      :confidence => 1,
      :relative_path => "app/controllers/friendly_controller.rb",
      :user_input => nil

    assert_warning :type => :warning,
      :warning_code => 70,
      :fingerprint => "947bddec4cdd3ff8b2485eec1bd0078352c182a3bca18a5f68da0a64e87d4e80",
      :warning_type => "Mass Assignment",
      :line => 40,
      :message => /^Parameters\ should\ be\ whitelisted\ for\ mas/,
      :confidence => 1,
      :relative_path => "app/controllers/friendly_controller.rb",
      :user_input => nil
  end

  def test_only_desired_attribute_is_ignored
    assert_warning :type => :model,
      :warning_code => 60,
      :fingerprint => "e543ea9186ed27e78ccfeee4e60ceee0c83163ffe0bf50e1ebf3d7b19793c5f4",
      :warning_type => "Mass Assignment",
      :line => nil,
      :message => "Potentially dangerous attribute available for mass assignment: :account_id",
      :confidence => 0,
      :relative_path => "app/models/account.rb",
      :user_input => nil

    assert_no_warning :type => :model,
      :warning_code => 60,
      :message => "Potentially dangerous attribute available for mass assignment: :admin",
      :relative_path => "app/models/account.rb"
  end

  def test_ssl_verification_bypass
    assert_warning :type => :warning,
      :warning_code => 71,
      :warning_type => "SSL Verification Bypass",
      :line => 24,
      :message => /^SSL\ certificate\ verification\ was\ bypassed/,
      :confidence => 0,
      :relative_path => "app/controllers/application_controller.rb",
      :user_input => nil
  end
end<|MERGE_RESOLUTION|>--- conflicted
+++ resolved
@@ -15,11 +15,7 @@
       :controller => 0,
       :model => 1,
       :template => 2,
-<<<<<<< HEAD
-      :generic => 26
-=======
-      :generic => 27
->>>>>>> bba91a01
+      :generic => 28
     }
   end
 
