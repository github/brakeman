--- conflicted
+++ resolved
@@ -12,13 +12,8 @@
 
   def expected
     @expected ||= {
-<<<<<<< HEAD
-      :model => 0,
+      :model => 3,
       :template => 22,
-=======
-      :model => 3,
-      :template => 17,
->>>>>>> bdddc3ee
       :controller => 1,
       :warning => 48 }
   end
