--- conflicted
+++ resolved
@@ -677,7 +677,6 @@
       :file => /other_controller\.rb/
   end
 
-<<<<<<< HEAD
   def test_to_sql_interpolation
     assert_no_warning :type => :warning,
       :warning_type => "SQL Injection",
@@ -685,7 +684,8 @@
       :message => /^Possible\ SQL\ injection/,
       :confidence => 1,
       :file => /product\.rb/
-=======
+  end
+
   def test_validates_format
     assert_warning :type => :model,
       :warning_type => "Format Validation",
@@ -711,6 +711,5 @@
       :message => /^Insufficient\ validation\ for\ 'first_name'/,
       :confidence => 0,
       :file => /account\.rb/
->>>>>>> efbd8bd1
   end
 end