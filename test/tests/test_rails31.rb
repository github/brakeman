--- conflicted
+++ resolved
@@ -15,7 +15,7 @@
       :model => 0,
       :template => 12,
       :controller => 1,
-      :warning => 47 }
+      :warning => 48 }
   end
 
   def test_without_protection
@@ -527,7 +527,6 @@
       :file => /\/g\.html\.erb/
   end
 
-<<<<<<< HEAD
   def test_cross_site_scripting_select_tag_CVE_2012_3463
     assert_warning :type => :template,
       :warning_type => "Cross Site Scripting",
@@ -535,14 +534,14 @@
       :message => /^Upgrade\ to\ Rails\ 3\.1\.8,\ 3\.1\.0\ select_tag/,
       :confidence => 0,
       :file => /test_select_tag\.html\.erb/
-=======
+  end
+
   def test_cross_site_scripting_single_quotes_CVE_2012_3464
     assert_warning :type => :warning,
       :warning_type => "Cross Site Scripting",
       :message => /^Rails\ 3\.1\.0\ does\ not\ escape\ single\ quote/,
       :confidence => 1,
       :file => /Gemfile/
->>>>>>> 98150f48
   end
 
   def test_file_access_indirect_user_input
