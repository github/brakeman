#Set paths
TEST_PATH = File.expand_path(File.dirname(__FILE__))
$LOAD_PATH.unshift "#{TEST_PATH}/../lib"

begin
  require 'simplecov'
  SimpleCov.start do
    add_filter 'lib/ruby_parser/ruby18_parser.rb'
    add_filter 'lib/ruby_parser/ruby19_parser.rb'
    add_filter 'lib/ruby_parser/ruby_lexer.rb'
    add_filter 'lib/ruby_parser/ruby_parser_extras.rb'
  end
rescue LoadError => e
  $stderr.puts "Install simplecov for test coverage report"
end

require 'brakeman'
require 'brakeman/scanner'
require 'test/unit'

#Helper methods for running scans
module BrakemanTester
  class << self
    #Run scan on app at the given path
    def run_scan path, name = nil, opts = {}
      opts.merge! :app_path => "#{TEST_PATH}/apps/#{path}",
        :quiet => false,
        :url_safe_methods => [:ensure_valid_proto!]

      announce "Processing #{name} application..."

      Brakeman.run(opts).report.to_test
    end

    #Make an announcement
    def announce msg
      $stderr.puts "-" * 40
      $stderr.puts msg
      $stderr.puts "-" * 40
    end
  end
end

#Helpers for finding warnings in the report
module BrakemanTester::FindWarning
  def assert_warning opts
    warnings = find opts
    assert_not_equal 0, warnings.length, "No warning found"
    assert_equal 1, warnings.length, "Matched more than one warning"
  end

  def assert_no_warning opts
    warnings = find opts
    assert_equal 0, warnings.length, "Unexpected warning found"
  end

  def find opts = {}, &block
    t = opts[:type]
    if t.nil? or t == :warning
      warnings = report[:warnings]
    else
      warnings = report[(t.to_s << "_warnings").to_sym]
    end

    opts.delete :type

    result = if block
      warnings.select block
    else
      warnings.select do |w|
        flag = true
        opts.each do |k,v|
          unless v === w.send(k)
            flag = false
            break
          end
        end
        flag
      end
    end

    result
  end
end

#Check that the number of warnings reported are as expected.
#This is mainly to look for new warnings that are not being tested.
module BrakemanTester::CheckExpected
  def test_number_of_warnings
    expected.each do |type, number|
      if type == :warning
        warnings = report[:warnings]
      else
        warnings = report[(type.to_s << "_warnings").to_sym]
      end

      assert_equal number, warnings.length, "Expected #{number} #{type} warnings, but found #{warnings.length}"
    end
  end

  def test_zero_errors
    assert_equal 0, report[:errors].length
  end
end

module BrakemanTester::RescanTestHelper
  attr_reader :original, :rescan, :rescanner

  #Takes care of copying files to a temporary directory, scanning the files,
  #performing operations in the block (if provided), then rescanning the files
  #given in `changed`.
  #
  #Provide an array of changed files for rescanning.
  def before_rescan_of changed
    changed = [changed] unless changed.is_a? Array

    Dir.mktmpdir do |dir|
      @dir = dir

      FileUtils.cp_r "#{TEST_PATH}/apps/rails3.2/.", dir
      @original = Brakeman.run :app_path => dir, :debug => false

      yield dir if block_given?

      @rescanner = Brakeman::Rescanner.new(@original.options, @original.processor, changed)
      @rescan = @rescanner.recheck

      assert_existing
    end
  end

  def fixed
    rescan.fixed_warnings
  end

  def new
    rescan.new_warnings
  end

  def existing
    rescan.existing_warnings
  end

  #Check how many fixed warnings were reported
  def assert_fixed expected
    assert_equal expected, fixed.length, "Expected #{expected} fixed warnings, but found #{fixed.length}"
  end

  #Check how many new warnings were reported
  def assert_new expected
    assert_equal expected, new.length, "Expected #{expected} new warnings, but found #{new.length}"
  end

  #Check how many existing warnings were reported
  def assert_existing
    expected = (@rescan.old_results.all_warnings.length - fixed.length)

    assert_equal expected, existing.length, "Expected #{expected} existing warnings, but found #{existing.length}"
  end

  def assert_changes expected = true
    assert_equal expected, rescanner.changes
  end

  def assert_reindex *types
    if types == [:none]
      assert rescanner.reindex.empty?
    else
      assert_equal Set.new(types), rescanner.reindex
    end
  end

  def full_path file
    File.expand_path file, @dir
  end

  def remove file
    path = full_path file

    assert File.exist? path
    File.delete path
    assert_equal false, File.exist?(path)
  end

  def append file, code
    File.open full_path(file), "a" do |f|
      f.puts code
    end
  end

  def replace_with_sexp file
    path = full_path file
    parsed = parse File.read path

    output = yield parsed

    File.open path, "w" do |f|
      f.puts Ruby2Ruby.new.process output
    end
  end

<<<<<<< HEAD
=======
  def replace file, pattern, replacement
    path = full_path file
    input = File.read path
    input.sub! pattern, replacement

    File.open path, "w" do |f|
      f.puts input
    end
  end

>>>>>>> 0de5e9c5
  def write_file file, content
    File.open full_path(file), "w+" do |f|
      f.puts content
    end
  end

  def remove_method file, method_name
    replace_with_sexp file do |parsed|
      class_body = parsed.body

      if class_body[1].node_type == :block
        class_body[1].reject! do |node|
          node.is_a? Sexp and
          node.node_type == :defn and
          node.method_name == method_name
        end
      elsif class_body[1].node_type == :defn and
        class_body[1].method_name == method_name

        class_body[1] = nil
      end

      parsed
    end
  end

  def add_method file, code
    parsed_method = parse code

    replace_with_sexp file do |parsed|
      class_body = parsed.body

      if class_body[1].node_type == :block
        class_body[1] << parsed_method
      elsif class_body[1]
        class_body[1] = s(:block,
                          class_body[1],
                          parsed_method)
      else
        class_body[1] = parsed_method
      end

      parsed
    end
  end

  def parse code
    if RUBY_VERSION =~ /^1\.9/
      Ruby19Parser.new.parse code
    else
      RubyParser.new.parse code
    end
<<<<<<< HEAD
  end
end

module BrakemanTester::DiffHelper
  def assert_fixed expected, diff = @diff
    assert_equal expected, diff[:fixed].length, "Expected #{expected} fixed warnings, but found #{diff[:fixed].length}"
  end

  def assert_new expected, diff = @diff
    assert_equal expected, diff[:new].length, "Expected #{expected} new warnings, but found #{diff[:new].length}"
=======
>>>>>>> 0de5e9c5
  end
end

Dir.glob "#{TEST_PATH}/tests/*.rb" do |file|
  require file
end<|MERGE_RESOLUTION|>--- conflicted
+++ resolved
@@ -199,8 +199,6 @@
     end
   end
 
-<<<<<<< HEAD
-=======
   def replace file, pattern, replacement
     path = full_path file
     input = File.read path
@@ -211,7 +209,6 @@
     end
   end
 
->>>>>>> 0de5e9c5
   def write_file file, content
     File.open full_path(file), "w+" do |f|
       f.puts content
@@ -264,7 +261,6 @@
     else
       RubyParser.new.parse code
     end
-<<<<<<< HEAD
   end
 end
 
@@ -275,8 +271,6 @@
 
   def assert_new expected, diff = @diff
     assert_equal expected, diff[:new].length, "Expected #{expected} new warnings, but found #{diff[:new].length}"
-=======
->>>>>>> 0de5e9c5
   end
 end
 
