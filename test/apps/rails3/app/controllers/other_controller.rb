--- conflicted
+++ resolved
@@ -44,13 +44,12 @@
     @user = User.find(current_user)
   end
 
-<<<<<<< HEAD
   def test_command_injection_locals
     `#{some_command}`
     system("ls #{some_files}")
-=======
+  end
+
   def test_mass_assign_with_strong_params
     Bill.create(params[:charge])
->>>>>>> 1d34049b
   end
 end