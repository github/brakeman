--- conflicted
+++ resolved
@@ -1,14 +1,12 @@
 Rails31::Application.routes.draw do
-<<<<<<< HEAD
   resources :users
   match 'users/test_simple_helper' => "users#test_simple_helper"
   match 'users/test_less_simple_helpers' => "users#test_less_simple_helpers"
-=======
+
   resources :users do
     get 'mixin_action'
     get 'mixin_default'
   end
->>>>>>> eae96aa3
 
   # The priority is based upon order of creation:
   # first created -> highest priority.
