#!/usr/bin/env ruby
require "optparse"
require 'set'
require 'yaml'


<<<<<<< HEAD
Version = "0.0.2"
=======
Version = "0.1.1"
>>>>>>> 1744257e

trap("INT") do
  $stderr.puts "\nInterrupted - exiting."
  exit!
end

#Parse command line options
options = {}

OptionParser.new do |opts|
  opts.banner = "Usage: brakeman [options] rails/root/path"

  opts.on "-p", "--path PATH", "Specify path to Rails application" do |path|
    options[:app_path] = File.expand_path path
  end

  opts.on "-q", "--quiet", "Suppress informational messages" do
    options[:quiet] = true
    $VERBOSE = nil
  end

  opts.on "-3", "--rails3", "Indicate that this is a Rails 3 application" do
    options[:rails3] = true
  end

  opts.separator ""
  opts.separator "Scanning options:"

  opts.on "--ignore-model-output", "Consider model attributes XSS-safe" do
    options[:ignore_model_output] = true
  end

  opts.on "-r", "--report-direct", "Only report direct use of untrusted data" do |option|
    options[:check_arguments] = !option
  end

  opts.on "-s", "--safe-methods meth1,meth2,etc", Array, "Consider the specified methods safe" do |methods|
    options[:safe_methods] ||= Set.new
    options[:safe_methods].merge methods.map {|e| e.to_sym }
  end

  opts.on "-t", "--test Check1,Check2,etc", Array, "Only run the specified checks" do |checks|
    checks.each_with_index do |s, index|
      if s[0,5] != "Check"
        checks[index] = "Check" << s
      end
    end

    options[:run_checks] ||= Set.new
    options[:run_checks].merge checks
  end

  opts.on "-x", "--except Check1,Check2,etc", Array, "Skip the specified checks" do |skip|
    skip.each do |s|
      if s[0,5] != "Check"
        s = "Check" << s
      end

      options[:skip_checks] ||= Set.new
      options[:skip_checks] << s
    end
  end

  opts.separator ""
  opts.separator "Output options:"

  opts.on "-d", "--debug", "Lots of output" do
    options[:debug] = true 
  end

  opts.on "-f", 
    "--format TYPE", 
    [:pdf, :text, :html, :csv, :tabs], 
    "Specify output format. Default is text" do |type|
    
    type = "s" if type == :text
    options[:output_format] = ("to_" << type.to_s).to_sym
  end

  opts.on "-l", "--[no]-combine-locations", "Combine warning locations (Default)" do |combine|
    options[:combine_locations] = combine
  end

  opts.on "-m", "--routes", "Report controller information" do
    options[:report_routes] = true
  end

  opts.on "--message-limit LENGTH", "Limit message length in HTML report" do |limit|
    options[:message_limit] = limit.to_i
  end

  opts.on "-o", "--output FILE", "Specify file for output. Defaults to stdout" do |file|
    options[:output_file] = file
  end

  opts.on "-w", 
    "--confidence-level LEVEL", 
    ["1", "2", "3"], 
    "Set minimal confidence level (1 - 3). Default: 1" do |level|

    options[:min_confidence] =  3 - level.to_i
  end

  opts.separator ""
  opts.separator "Configuration files:"

  opts.on "-c", "--config-file FILE", "Use specified configuration file" do |file|
    options[:config_file] = File.expand_path(file)
  end

  opts.on "-C", "--create-config [FILE]", "Output configuration file based on options" do |file|
    if file
      options[:create_config] = file
    else
      options[:create_config] = true
    end
  end

  opts.separator ""

  opts.on_tail "-h", "--help", "Display this message" do
    puts opts
    exit
  end
end.parse!(ARGV)

#Load configuation file
[File.expand_path(options[:config_file].to_s),
  File.expand_path("./config.yaml"),
  File.expand_path("~/.brakeman/config.yaml"),
  File.expand_path("/etc/brakeman/config.yaml"),
  "#{File.expand_path(File.dirname(__FILE__))}/../lib/config.yaml"].each do |f|

  if File.exist? f and not File.directory? f
    warn "[Notice] Using configuration in #{f}" unless options[:quiet]
    OPTIONS = YAML.load_file f
    OPTIONS.merge! options
    OPTIONS.each do |k,v|
      if v.is_a? Array
        OPTIONS[k] = Set.new v
      end
    end
    break
  end
end
  
OPTIONS = options unless defined? OPTIONS

#Set defaults just in case
{ :skip_checks => Set.new, 
  :check_arguments => true, 
  :safe_methods => Set.new,
  :min_confidence => 2,
  :combine_locations => true,
  :collapse_mass_assignment => true,
  :ignore_redirect_to_model => true,
  :ignore_model_output => false,
  :message_limit => 100,
  :html_style => "#{File.expand_path(File.dirname(__FILE__))}/../lib/format/style.css" 
}.each do |k,v|
  OPTIONS[k] = v if OPTIONS[k].nil?
end


#Set output format
if OPTIONS[:output_format]
  case OPTIONS[:output_format]
  when :html, :to_html
    OPTIONS[:output_format] = :to_html
  when :csv, :to_csv
    OPTIONS[:output_format] = :to_csv
  when :pdf, :to_pdf
    OPTIONS[:output_format] = :to_pdf
  when :tabs, :to_tabs
    OPTIONS[:output_format] = :to_tabs
  else
    OPTIONS[:output_format] = :to_s
  end
else
  case OPTIONS[:output_file]
  when /\.html$/i
    OPTIONS[:output_format] = :to_html
  when /\.csv$/i
    OPTIONS[:output_format] = :to_csv
  when /\.pdf$/i
    OPTIONS[:output_format] = :to_pdf
  when /\.tabs$/i
    OPTIONS[:output_format] = :to_tabs
  else
    OPTIONS[:output_format] = :to_s
  end
end

#Output configuration if requested
if OPTIONS[:create_config]

  if OPTIONS[:create_config].is_a? String
    file = OPTIONS[:create_config]
  else
    file = nil
  end

  OPTIONS.delete :create_config

  OPTIONS.each do |k,v|
    if v.is_a? Set
      OPTIONS[k] = v.to_a
    end
  end

  if file
    File.open file, "w" do |f|
      YAML.dump OPTIONS, f
    end
    puts "Output configuration to #{file}"
  else
    puts YAML.dump(OPTIONS)
  end
  exit
end


#Check application path
unless OPTIONS[:app_path]
  if ARGV[-1].nil?
    OPTIONS[:app_path] = File.expand_path "."
  else
    OPTIONS[:app_path] = File.expand_path ARGV[-1]
  end
end

app_path = OPTIONS[:app_path]

abort("Please supply the path to a Rails application.") unless app_path and File.exist? app_path + "/app"

warn "[Notice] Using Ruby #{RUBY_VERSION}. Please make sure this matches the one used to run your Rails application."

#Load scanner
begin
  require 'scanner'
rescue LoadError
  #Try to find lib directory locally
  $:.unshift "#{File.expand_path(File.dirname(__FILE__))}/../lib"

  begin
    require 'scanner'
  rescue LoadError
    abort "Cannot find lib/ directory."
  end
end

#Start scanning
scanner = Scanner.new app_path

warn "Processing application in #{app_path}"
tracker = scanner.process

warn "Running checks..."
tracker.run_checks

warn "Generating report..."
if OPTIONS[:output_file]
  File.open OPTIONS[:output_file], "w" do |f|
    f.puts tracker.report.send(OPTIONS[:output_format])
  end
else
  puts tracker.report.send(OPTIONS[:output_format])
end<|MERGE_RESOLUTION|>--- conflicted
+++ resolved
@@ -4,11 +4,7 @@
 require 'yaml'
 
 
-<<<<<<< HEAD
-Version = "0.0.2"
-=======
 Version = "0.1.1"
->>>>>>> 1744257e
 
 trap("INT") do
   $stderr.puts "\nInterrupted - exiting."
