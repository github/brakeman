require 'rubygems'
require 'yaml'
require 'set'
require 'benchmark' #In case this is not run from conductor.rb
<<<<<<< HEAD
=======
require 'thread'
>>>>>>> 505650f9

module Brakeman

  @benchmarks = {}
<<<<<<< HEAD
=======
  @mutex = Mutex.new
>>>>>>> 505650f9

  def self.benchmark name
    result = nil

    times = Benchmark.measure do
      result = yield
    end

<<<<<<< HEAD
    if @benchmarks[name]
      @benchmarks[name] += times
    else
      @benchmarks[name] = times
=======
    @mutex.synchronize do
      if @benchmarks[name]
        @benchmarks[name] += times
      else
        @benchmarks[name] = times
      end
>>>>>>> 505650f9
    end

    result
  end

  def self.benchmarks
    @benchmarks
  end

  def self.clear_benchmarks
    @benchmarks = {}
  end

  #This exit code is used when warnings are found and the --exit-on-warn
  #option is set
  Warnings_Found_Exit_Code = 3

  @debug = false
  @quiet = false

  #Run Brakeman scan. Returns Tracker object.
  #
  #Options:
  #
  #  * :app_path - path to root of Rails app (required)
  #  * :assume_all_routes - assume all methods are routes (default: false)
  #  * :check_arguments - check arguments of methods (default: true)
  #  * :collapse_mass_assignment - report unprotected models in single warning (default: true)
  #  * :combine_locations - combine warning locations (default: true)
  #  * :config_file - configuration file
  #  * :escape_html - escape HTML by default (automatic)
  #  * :exit_on_warn - return false if warnings found, true otherwise. Not recommended for library use (default: false)
  #  * :html_style - path to CSS file
  #  * :ignore_model_output - consider models safe (default: false)
  #  * :message_limit - limit length of messages
  #  * :min_confidence - minimum confidence (0-2, 0 is highest)
  #  * :output_file - file for output
  #  * :output_format - format for output (:to_s, :to_tabs, :to_csv, :to_html)
  #  * :parallel_checks - run checks in parallel (default: true)
  #  * :print_report - if no output file specified, print to stdout (default: false)
  #  * :quiet - suppress most messages (default: true)
  #  * :rails3 - force Rails 3 mode (automatic)
  #  * :report_routes - show found routes on controllers (default: false)
  #  * :run_checks - array of checks to run (run all if not specified)
  #  * :safe_methods - array of methods to consider safe
  #  * :skip_libs - do not process lib/ directory (default: false)
  #  * :skip_checks - checks not to run (run all if not specified)
  #  * :summary_only - only output summary section of report 
  #                    (does not apply to tabs format)
  #
  #Alternatively, just supply a path as a string.
  def self.run options
    options = set_options options

    @quiet = !!options[:quiet]
    @debug = !!options[:debug]

    if @quiet
      options[:report_progress] = false
    end

    scan options
  end

  #Sets up options for run, checks given application path
  def self.set_options options
    if options.is_a? String
      options = { :app_path => options }
    end

    options[:app_path] = File.expand_path(options[:app_path])

    options = load_options(options[:config_file]).merge! options
    options = get_defaults.merge! options
    options[:output_format] = get_output_format options

    app_path = options[:app_path]

    abort("Please supply the path to a Rails application.") unless app_path and File.exist? app_path + "/app"

    if File.exist? app_path + "/script/rails"
      options[:rails3] = true
      notify "[Notice] Detected Rails 3 application"
    end

    options
  end

  #Load options from YAML file
  def self.load_options config_file
    config_file ||= ""

    #Load configuration file
    [File.expand_path(config_file),
      File.expand_path("./config.yaml"),
      File.expand_path("~/.brakeman/config.yaml"),
      File.expand_path("/etc/brakeman/config.yaml"),
      "#{File.expand_path(File.dirname(__FILE__))}/../lib/config.yaml"].each do |f|

      if File.exist? f and not File.directory? f
        notify "[Notice] Using configuration in #{f}"
        options = YAML.load_file f
        options.each do |k,v|
          if v.is_a? Array
            options[k] = Set.new v
          end
        end

        return options
      end
      end

    return {}
  end

  #Default set of options
  def self.get_defaults
    { :skip_checks => Set.new, 
      :check_arguments => true, 
      :safe_methods => Set.new,
      :min_confidence => 2,
      :combine_locations => true,
      :collapse_mass_assignment => true,
      :ignore_redirect_to_model => true,
      :ignore_model_output => false,
      :message_limit => 100,
      :parallel_checks => true,
      :quiet => true,
      :report_progress => true,
      :html_style => "#{File.expand_path(File.dirname(__FILE__))}/brakeman/format/style.css" 
    }
  end

  #Determine output format based on options[:output_format]
  #or options[:output_file]
  def self.get_output_format options
    #Set output format
    if options[:output_format]
      case options[:output_format]
      when :html, :to_html
        :to_html
      when :csv, :to_csv
        :to_csv
      when :pdf, :to_pdf
        :to_pdf
      when :tabs, :to_tabs
        :to_tabs
      else
        :to_s
      end
    else
      case options[:output_file]
      when /\.html$/i
        :to_html
      when /\.csv$/i
        :to_csv
      when /\.pdf$/i
        :to_pdf
      when /\.tabs$/i
        :to_tabs
      else
        :to_s
      end
    end
  end

  #Output list of checks (for `-k` option)
  def self.list_checks
    require 'brakeman/scanner'
    $stderr.puts "Available Checks:"
    $stderr.puts "-" * 30
    $stderr.puts Checks.checks.map { |c| c.to_s.match(/^Brakeman::(.*)$/)[1] }.sort.join "\n"
  end

  #Installs Rake task for running Brakeman,
  #which basically means copying `lib/brakeman/brakeman.rake` to
  #`lib/tasks/brakeman.rake` in the current Rails application.
  def self.install_rake_task
    if not File.exists? "Rakefile"
      abort "No Rakefile detected"
    elsif File.exists? "lib/tasks/brakeman.rake"
      abort "Task already exists"
    end

    require 'fileutils'

    if not File.exists? "lib/tasks"
      notify "Creating lib/tasks"
      FileUtils.mkdir_p "lib/tasks"
    end

    path = File.expand_path(File.dirname(__FILE__))

    FileUtils.cp "#{path}/brakeman/brakeman.rake", "lib/tasks/brakeman.rake"

    if File.exists? "lib/tasks/brakeman.rake"
      notify "Task created in lib/tasks/brakeman.rake"
      notify "Usage: rake brakeman:run[output_file]"
    else
      notify "Could not create task"
    end
  end

  #Output configuration to YAML
  def self.dump_config options
    if options[:create_config].is_a? String
      file = options[:create_config]
    else
      file = nil
    end

    options.delete :create_config

    options.each do |k,v|
      if v.is_a? Set
        options[k] = v.to_a
      end
    end

    if file
      File.open file, "w" do |f|
        YAML.dump options, f
      end
      puts "Output configuration to #{file}"
    else
      puts YAML.dump(options)
    end
    exit
  end

  #Run a scan. Generally called from Brakeman.run instead of directly.
  def self.scan options
    #Load scanner
    notify "Loading scanner..."

    begin
      require 'brakeman/scanner'
    rescue LoadError
      abort "Cannot find lib/ directory."
    end

    #Start scanning
    scanner = Scanner.new options

    notify "[Notice] Using Ruby #{RUBY_VERSION}. Please make sure this matches the one used to run your Rails application."

    notify "Processing application in #{options[:app_path]}"
    tracker = scanner.process

    if options[:parallel_checks]
      notify "Running checks in parallel..."
    else
      notify "Runnning checks..."
    end
    tracker.run_checks

    if options[:output_file]
      notify "Generating report..."

      File.open options[:output_file], "w" do |f|
        f.puts tracker.report.send(options[:output_format])
      end
      notify "Report saved in '#{options[:output_file]}'"
    elsif options[:print_report]
      notify "Generating report..."

      puts tracker.report.send(options[:output_format])
    end

    if options[:exit_on_warn]
      tracker.checks.all_warnings.each do |warning|
        next if warning.confidence > options[:min_confidence]
        return false
      end
      
      return true
    end

    tracker
  end

  #Rescan a subset of files in a Rails application.
  #
  #A full scan must have been run already to use this method.
  #The returned Tracker object from Brakeman.run is used as a starting point
  #for the rescan.
  #
  #Options may be given as a hash with the same values as Brakeman.run.
  #Note that these options will be merged into the Tracker.
  #
  #This method returns a RescanReport object with information about the scan.
  #However, the Tracker object will also be modified as the scan is run.
  def self.rescan tracker, files, options = {}
    require 'brakeman/rescanner'

    tracker.options.merge! options

    @quiet = !!tracker.options[:quiet]
    @debug = !!tracker.options[:debug]

    Rescanner.new(tracker.options, tracker.processor, files).recheck
  end

  def self.notify message
    $stderr.puts message unless @quiet
  end

  def self.debug message
    $stderr.puts message if @debug
  end
end<|MERGE_RESOLUTION|>--- conflicted
+++ resolved
@@ -2,18 +2,12 @@
 require 'yaml'
 require 'set'
 require 'benchmark' #In case this is not run from conductor.rb
-<<<<<<< HEAD
-=======
 require 'thread'
->>>>>>> 505650f9
 
 module Brakeman
 
   @benchmarks = {}
-<<<<<<< HEAD
-=======
   @mutex = Mutex.new
->>>>>>> 505650f9
 
   def self.benchmark name
     result = nil
@@ -22,19 +16,12 @@
       result = yield
     end
 
-<<<<<<< HEAD
-    if @benchmarks[name]
-      @benchmarks[name] += times
-    else
-      @benchmarks[name] = times
-=======
     @mutex.synchronize do
       if @benchmarks[name]
         @benchmarks[name] += times
       else
         @benchmarks[name] = times
       end
->>>>>>> 505650f9
     end
 
     result
