--- conflicted
+++ resolved
@@ -120,12 +120,7 @@
       :ignore_model_output => false,
       :message_limit => 100,
       :parallel_checks => true,
-<<<<<<< HEAD
       :relative_path => false,
-=======
-      :absolute_paths => false,
-      :quiet => true,
->>>>>>> 973a4c11
       :report_progress => true,
       :html_style => "#{File.expand_path(File.dirname(__FILE__))}/brakeman/format/style.css"
     }
