--- conflicted
+++ resolved
@@ -356,13 +356,7 @@
   def parse_ruby input
     @ruby_parser.new.parse input
   end
-<<<<<<< HEAD
 end
-=======
-
-  class NoApplication < RuntimeError; end
-end
 
 # This is to allow operation without loading the Haml library
-module Haml; class Error < StandardError; end; end
->>>>>>> 80a9f136
+module Haml; class Error < StandardError; end; end