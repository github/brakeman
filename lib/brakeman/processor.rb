--- conflicted
+++ resolved
@@ -48,15 +48,8 @@
 
     #Process variable aliasing in controller source and save it in the
     #tracker.
-<<<<<<< HEAD
-    def process_controller_alias src
-      Brakeman.benchmark :controller_alias_processing do
-        ControllerAliasProcessor.new(@tracker).process src
-      end
-=======
     def process_controller_alias src, only_method = nil
       ControllerAliasProcessor.new(@tracker, only_method).process src
->>>>>>> 88ab3233
     end
 
     #Process a model source
