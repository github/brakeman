#Load all files in processors/
Dir.glob("#{File.expand_path(File.dirname(__FILE__))}/processors/*.rb").each { |f| require f.match(/brakeman\/processors.*/)[0] }
require 'brakeman/tracker'
require 'set'
require 'pathname'

module Brakeman
  #Makes calls to the appropriate processor.
  #
  #The ControllerProcessor, TemplateProcessor, and ModelProcessor will
  #update the Tracker with information about what is parsed.
  class Processor
    def initialize options
      @tracker = Tracker.new self, options
    end

    def tracked_events
      @tracker
    end

    #Process configuration file source
    def process_config src
      Brakeman.benchmark :config_processing do
        ConfigProcessor.new(@tracker).process_config src
      end
    end

    #Process Gemfile
    def process_gems src, gem_lock = nil
      Brakeman.benchmark :gem_processing do
        GemProcessor.new(@tracker).process_gems src, gem_lock
      end
    end

    #Process route file source
    def process_routes src
      Brakeman.benchmark :route_processing do
        RoutesProcessor.new(@tracker).process_routes src
      end
    end

    #Process controller source. +file_name+ is used for reporting
    def process_controller src, file_name
      Brakeman.benchmark :controller_processing do
        ControllerProcessor.new(@tracker).process_controller src, file_name
      end
    end

    #Process variable aliasing in controller source and save it in the
    #tracker.
    def process_controller_alias src, only_method = nil
      ControllerAliasProcessor.new(@tracker, only_method).process src
    end

    #Process a model source
    def process_model src, file_name
      result = nil

      Brakeman.benchmark :model_processing do
        result = ModelProcessor.new(@tracker).process_model src, file_name
      end

      Brakeman.benchmark :model_alias_processing do
<<<<<<< HEAD
        AliasProcessor.new.process result
=======
        AliasProcessor.new(@tracker).process result
>>>>>>> 1096e848
      end
    end

    #Process either an ERB or HAML template
    def process_template name, src, type, called_from = nil, file_name = nil
      result = nil

      Brakeman.benchmark :template_processing do
        case type
        when :erb
          result = ErbTemplateProcessor.new(@tracker, name, called_from, file_name).process src
        when :haml
          result = HamlTemplateProcessor.new(@tracker, name, called_from, file_name).process src
        when :erubis
          result = ErubisTemplateProcessor.new(@tracker, name, called_from, file_name).process src
        else
          abort "Unknown template type: #{type} (#{name})"
        end
      end

      #Each template which is rendered is stored separately
      #with a new name.
      if called_from
        name = (name.to_s + "." + called_from.to_s).to_sym
      end

      @tracker.templates[name][:src] = result
      @tracker.templates[name][:type] = type
    end

    #Process any calls to render() within a template
    def process_template_alias template
      Brakeman.benchmark :template_alias_processing do
        TemplateAliasProcessor.new(@tracker, template).process_safely template[:src]
      end
    end

    #Process source for initializing files
    def process_initializer name, src
      res = nil
      Brakeman.benchmark :initializer_processing do
        res = BaseProcessor.new(@tracker).process src
      end

      Brakeman.benchmark :initializer_alias_processing do
<<<<<<< HEAD
        res = AliasProcessor.new.process res
=======
        res = AliasProcessor.new(@tracker).process res
>>>>>>> 1096e848
      end

      @tracker.initializers[Pathname.new(name).basename.to_s] = res
    end

    #Process source for a library file
    def process_lib src, file_name
      Brakeman.benchmark :library_processing do
        LibraryProcessor.new(@tracker).process_library src, file_name
      end
    end
  end
end<|MERGE_RESOLUTION|>--- conflicted
+++ resolved
@@ -61,11 +61,7 @@
       end
 
       Brakeman.benchmark :model_alias_processing do
-<<<<<<< HEAD
-        AliasProcessor.new.process result
-=======
         AliasProcessor.new(@tracker).process result
->>>>>>> 1096e848
       end
     end
 
@@ -111,11 +107,7 @@
       end
 
       Brakeman.benchmark :initializer_alias_processing do
-<<<<<<< HEAD
-        res = AliasProcessor.new.process res
-=======
         res = AliasProcessor.new(@tracker).process res
->>>>>>> 1096e848
       end
 
       @tracker.initializers[Pathname.new(name).basename.to_s] = res
