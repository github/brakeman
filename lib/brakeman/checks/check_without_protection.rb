require 'brakeman/checks/base_check'

#Check for bypassing mass assignment protection
#with without_protection => true
#
#Only for Rails 3.1
class Brakeman::CheckWithoutProtection < Brakeman::BaseCheck
  Brakeman::Checks.add self

  @description = "Check for mass assignment using without_protection"

  def run_check
    if version_between? "0.0.0", "3.0.99"
      return
    end

    models = []
    tracker.models.each do |name, m|
      if parent? m, :"ActiveRecord::Base"
        models << name
      end
    end

    return if models.empty?

    Brakeman.debug "Finding all mass assignments"
    calls = tracker.find_call :targets => models, :methods => [:new,
      :attributes=, 
      :update_attribute, 
      :update_attributes, 
      :update_attributes!,
      :create,
      :create!]

    Brakeman.debug "Processing all mass assignments"
    calls.each do |result|
      process_result result
    end
  end

  #All results should be Model.new(...) or Model.attributes=() calls
  def process_result res
    call = res[:call]
    last_arg = call[3][-1]

<<<<<<< HEAD
    if hash? last_arg and not duplicate? res
=======
    if hash? last_arg and not call.original_line and not duplicate? res
>>>>>>> ac6b684c

      if value = hash_access(last_arg, :without_protection)
        if true? value
          add_result res

          if include_user_input? call[3]
            confidence = CONFIDENCE[:high]
          else
            confidence = CONFIDENCE[:med]
          end

          warn :result => res, 
            :warning_type => "Mass Assignment", 
            :message => "Unprotected mass assignment",
            :line => call.line,
            :code => call, 
            :confidence => confidence

        end
      end
    end
  end
end<|MERGE_RESOLUTION|>--- conflicted
+++ resolved
@@ -43,11 +43,7 @@
     call = res[:call]
     last_arg = call[3][-1]
 
-<<<<<<< HEAD
-    if hash? last_arg and not duplicate? res
-=======
     if hash? last_arg and not call.original_line and not duplicate? res
->>>>>>> ac6b684c
 
       if value = hash_access(last_arg, :without_protection)
         if true? value
