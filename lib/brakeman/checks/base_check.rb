require 'brakeman/processors/output_processor'
require 'brakeman/processors/lib/processor_helper'
require 'brakeman/warning'
require 'brakeman/util'

#Basis of vulnerability checks.
class Brakeman::BaseCheck < Brakeman::SexpProcessor
  include Brakeman::ProcessorHelper
  include Brakeman::Util
  attr_reader :tracker, :warnings

  CONFIDENCE = { :high => 0, :med => 1, :low => 2 }

  Match = Struct.new(:type, :match)

  #Initialize Check with Checks.
  def initialize tracker
    super()
    @results = [] #only to check for duplicates
    @warnings = []
    @tracker = tracker
    @string_interp = false
    @current_set = nil
    @current_template = @current_module = @current_class = @current_method = nil
    @mass_assign_disabled = nil
    @safe_input_attributes = Set[:to_i, :to_f, :arel_table]
  end

  #Add result to result list, which is used to check for duplicates
  def add_result result, location = nil
    location ||= (@current_template && @current_template[:name]) || @current_class || @current_module || @current_set || result[:location][1]
    location = location[:name] if location.is_a? Hash
    location = location.to_sym

    if result.is_a? Hash
      line = result[:call].original_line || result[:call].line
    elsif sexp? result
      line = result.original_line || result.line
    else
      raise ArgumentError
    end

    @results << [line, location, result]
  end

  #Default Sexp processing. Iterates over each value in the Sexp
  #and processes them if they are also Sexps.
  def process_default exp
    exp.each_with_index do |e, i|
      if sexp? e
        process e
      else
        e
      end
    end

    exp
  end

  #Process calls and check if they include user input
  def process_call exp
    process exp.target if sexp? exp.target
    process_all exp.args

    target = exp.target

<<<<<<< HEAD
    if params? target
      @has_user_input = Match.new(:params, exp)
    elsif cookies? target
      @has_user_input = Match.new(:cookies, exp)
    elsif request_env? target
      @has_user_input = Match.new(:request, exp)
    elsif sexp? target and model_name? target[1] #TODO: Can this be target.target?
      @has_user_input = Match.new(:model, exp)
=======
    unless @safe_input_attributes.include? exp.method
      if params? target
        @has_user_input = Match.new(:params, exp)
      elsif cookies? target
        @has_user_input = Match.new(:cookies, exp)
      elsif request_env? target
        @has_user_input = Match.new(:request, exp)
      elsif sexp? target and model_name? target[1]
        @has_user_input = Match.new(:model, exp)
      end
>>>>>>> d89b3635
    end

    exp
  end

  def process_if exp
    #This is to ignore user input in condition
    current_user_input = @has_user_input
    process exp.condition
    @has_user_input = current_user_input

    process exp.then_clause if sexp? exp.then_clause
    process exp.else_clause if sexp? exp.else_clause

    exp
  end

  #Note that params are included in current expression
  def process_params exp
    @has_user_input = Match.new(:params, exp)
    exp
  end

  #Note that cookies are included in current expression
  def process_cookies exp
    @has_user_input = Match.new(:cookies, exp)
    exp
  end

  private

  #Report a warning 
  def warn options
    warning = Brakeman::Warning.new(options.merge({ :check => self.class.to_s }))
    warning.file = file_for warning

    @warnings << warning 
  end 

  #Run _exp_ through OutputProcessor to get a nice String.
  def format_output exp
    Brakeman::OutputProcessor.new.format(exp).gsub(/\r|\n/, "")
  end

  #Checks if the model inherits from parent,
  def ancestor? model, parent
    if model == nil
      false
    elsif model[:parent] == parent
      true
    elsif model[:parent]
      ancestor? tracker.models[model[:parent]], parent
    else
      false
    end
  end

  def unprotected_model? model
    model[:attr_accessible].nil? and !parent_classes_protected?(model) and ancestor?(model, :"ActiveRecord::Base")
  end

  # go up the chain of parent classes to see if any have attr_accessible
  def parent_classes_protected? model
    if model[:attr_accessible]
      true
    elsif parent = tracker.models[model[:parent]]
      parent_classes_protected? parent
    else
      false
    end
  end

  #Checks if mass assignment is disabled globally in an initializer.
  def mass_assign_disabled?
    return @mass_assign_disabled unless @mass_assign_disabled.nil?
        
    @mass_assign_disabled = false

    if version_between?("3.1.0", "4.0.0") and 
      tracker.config[:rails] and
      tracker.config[:rails][:active_record] and 
      tracker.config[:rails][:active_record][:whitelist_attributes] == Sexp.new(:true)

      @mass_assign_disabled = true
    else
      matches = tracker.check_initializers(:"ActiveRecord::Base", :send)

      if matches.empty?
        matches = tracker.check_initializers([], :attr_accessible)

        matches.each do |result|
          if result[1] == :ActiveRecord and result[2] == :Base
            arg = result[-1][3][1]

            if arg.nil? or node_type? arg, :nil
              @mass_assign_disabled = true
              break
            end
          end
        end
      else
        matches.each do |result|
          if result[-1][3] == Sexp.new(:arglist, Sexp.new(:lit, :attr_accessible), Sexp.new(:nil))
            @mass_assign_disabled = true
            break
          end
        end
      end
    end

    @mass_assign_disabled
  end

  #This is to avoid reporting duplicates. Checks if the result has been
  #reported already from the same line number.
  def duplicate? result, location = nil
    if result.is_a? Hash
      line = result[:call].original_line || result[:call].line
    elsif sexp? result
      line = result.original_line || result.line
    else
      raise ArgumentError
    end

    location ||= (@current_template && @current_template[:name]) || @current_class || @current_module || @current_set || result[:location][1]

    location = location[:name] if location.is_a? Hash
    location = location.to_sym

    @results.each do |r|
      if r[0] == line and r[1] == location
        if tracker.options[:combine_locations]
          return true
        elsif r[2] == result
          return true
        end
      end
    end

    false
  end

  #Ignores ignores
  def process_ignore exp
    exp
  end

  #Does not actually process string interpolation, but notes that it occurred.
  def process_string_interp exp
    @string_interp = Match.new(:interp, exp)
    exp
  end

  #Checks if an expression contains string interpolation.
  #
  #Returns Match with :interp type if found.
  def include_interp? exp
    @string_interp = false
    process exp
    @string_interp
  end

  #Checks if _exp_ includes user input in the form of cookies, parameters,
  #request environment, or model attributes.
  #
  #If found, returns a struct containing a type (:cookies, :params, :request, :model) and
  #the matching expression (Match#type and Match#match).
  #
  #Returns false otherwise.
  def include_user_input? exp
    @has_user_input = false
    process exp
    @has_user_input
  end

  #This is used to check for user input being used directly.
  #
  ##If found, returns a struct containing a type (:cookies, :params, :request) and
  #the matching expression (Match#type and Match#match).
  #
  #Returns false otherwise.
  def has_immediate_user_input? exp
    if exp.nil?
      false
    elsif call? exp and not @safe_input_attributes.include? exp.method
      if params? exp
        return Match.new(:params, exp)
      elsif cookies? exp
        return Match.new(:cookies, exp)
      elsif request_env? exp
        return Match.new(:request, exp)
      else
        has_immediate_user_input? exp.target
      end
    elsif sexp? exp
      case exp.node_type
      when :string_interp
        exp.each do |e|
          if sexp? e
            match = has_immediate_user_input?(e)
            return match if match
          end
        end
        false
      when :string_eval
        if sexp? exp.value
          if exp.value.node_type == :rlist
            exp.value.each_sexp do |e|
              match = has_immediate_user_input?(e)
              return match if match
            end
            false
          else
            has_immediate_user_input? exp.value
          end
        end
      when :format
        has_immediate_user_input? exp.value
      when :if
        (sexp? exp.then_clause and has_immediate_user_input? exp.then_clause) or
        (sexp? exp.else_clause and has_immediate_user_input? exp.else_clause)
      when :or
        has_immediate_user_input? exp.lhs or
        has_immediate_user_input? exp.rhs
      else
        false
      end
    end
  end

  #Checks for a model attribute at the top level of the
  #expression.
  def has_immediate_model? exp, out = nil
    out = exp if out.nil?

    if sexp? exp and exp.node_type == :output
      exp = exp.value
    end

    if call? exp
      target = exp.target
      method = exp.method

      if @safe_input_attributes.include? method
        false
      elsif call? target and not method.to_s[-1,1] == "?"
        has_immediate_model? target, out
      elsif model_name? target
        exp
      else
        false
      end
    elsif sexp? exp
      case exp.node_type
      when :string_interp
        exp.each do |e|
          if sexp? e and match = has_immediate_model?(e, out)
            return match
          end
        end
        false
      when :string_eval
        if sexp? exp.value
          if exp.value.node_type == :rlist
            exp.value.each_sexp do |e|
              if match = has_immediate_model?(e, out)
                return match
              end
            end
            false
          else
            has_immediate_model? exp.value, out
          end
        end
      when :format
        has_immediate_model? exp.value, out
      when :if
        ((sexp? exp.then_clause and has_immediate_model? exp.then_clause, out) or
         (sexp? exp.else_clause and has_immediate_model? exp.else_clause, out))
      when :or
        has_immediate_model? exp.lhs or
        has_immediate_model? exp.rhs
      else
        false
      end
    end
  end

  #Checks if +exp+ is a model name.
  #
  #Prior to using this method, either @tracker must be set to 
  #the current tracker, or else @models should contain an array of the model
  #names, which is available via tracker.models.keys
  def model_name? exp
    @models ||= @tracker.models.keys

    if exp.is_a? Symbol
      @models.include? exp
    elsif sexp? exp
      klass = nil
      begin
        klass = class_name exp
      rescue StandardError
      end

      klass and @models.include? klass
    else
      false
    end
  end

  #Finds entire method call chain where +target+ is a target in the chain
  def find_chain exp, target
    return unless sexp? exp 

    case exp.node_type
    when :output, :format
      find_chain exp.value, target
    when :call
      if exp == target or include_target? exp, target
        return exp 
      end
    else
      exp.each do |e|
        if sexp? e
          res = find_chain e, target
          return res if res
        end
      end
      nil
    end
  end

  #Returns true if +target+ is in +exp+
  def include_target? exp, target
    return false unless call? exp

    exp.each do |e|
      return true if e == target or include_target? e, target
    end

    false
  end

  #Returns true if low_version <= RAILS_VERSION <= high_version
  #
  #If the Rails version is unknown, returns false.
  def version_between? low_version, high_version
    return false unless tracker.config[:rails_version]

    version = tracker.config[:rails_version].split(".").map! { |n| n.to_i }
    low_version = low_version.split(".").map! { |n| n.to_i }
    high_version = high_version.split(".").map! { |n| n.to_i }

    version.each_with_index do |v, i|
      if v < low_version.fetch(i, 0)
        return false
      elsif v > low_version.fetch(i, 0)
        break
      end
    end

    version.each_with_index do |v, i|
      if v > high_version.fetch(i, 0)
        return false
      elsif v < high_version.fetch(i, 0)
        break
      end
    end

    true
  end

  def gemfile_or_environment
    if File.exist? File.expand_path "#{tracker.options[:app_path]}/Gemfile"
      "Gemfile"
    else
      "config/environment.rb"
    end
  end

  def self.description
    @description
  end

  def active_record_models
    return @active_record_models if @active_record_models

    @active_record_models = {}

    tracker.models.each do |name, model|
      if ancestor? model, :"ActiveRecord::Base"
        @active_record_models[name] = model
      end
    end

    @active_record_models
  end
end<|MERGE_RESOLUTION|>--- conflicted
+++ resolved
@@ -64,16 +64,6 @@
 
     target = exp.target
 
-<<<<<<< HEAD
-    if params? target
-      @has_user_input = Match.new(:params, exp)
-    elsif cookies? target
-      @has_user_input = Match.new(:cookies, exp)
-    elsif request_env? target
-      @has_user_input = Match.new(:request, exp)
-    elsif sexp? target and model_name? target[1] #TODO: Can this be target.target?
-      @has_user_input = Match.new(:model, exp)
-=======
     unless @safe_input_attributes.include? exp.method
       if params? target
         @has_user_input = Match.new(:params, exp)
@@ -81,10 +71,9 @@
         @has_user_input = Match.new(:cookies, exp)
       elsif request_env? target
         @has_user_input = Match.new(:request, exp)
-      elsif sexp? target and model_name? target[1]
+      elsif sexp? target and model_name? target[1] #TODO: Can this be target.target?
         @has_user_input = Match.new(:model, exp)
       end
->>>>>>> d89b3635
     end
 
     exp
