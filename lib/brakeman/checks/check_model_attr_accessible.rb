--- conflicted
+++ resolved
@@ -51,8 +51,4 @@
       end
     end
   end
-<<<<<<< HEAD
-=======
-
->>>>>>> 949b5104
 end