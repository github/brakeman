--- conflicted
+++ resolved
@@ -192,12 +192,8 @@
       :line => self.line,
       :link => self.link,
       :code => (@code && self.format_code(false)),
-<<<<<<< HEAD
-      :location => location,
       :render_path => self.called_from,
-=======
       :location => self.location,
->>>>>>> 360634fa
       :user_input => (@user_input && self.format_user_input(false)),
       :confidence => TEXT_CONFIDENCE[self.confidence]
     }
