--- conflicted
+++ resolved
@@ -1,7 +1,3 @@
 module Brakeman
-<<<<<<< HEAD
-  Version = "2.4.3github5"
-=======
-  Version = "2.4.3github4"
->>>>>>> 33b0d528
+  Version = "2.4.3github6"
 end