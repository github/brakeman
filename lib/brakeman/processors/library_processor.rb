--- conflicted
+++ resolved
@@ -31,18 +31,14 @@
       @current_class = @tracker.libs[name]
     else
       begin
-        parent = class_name exp[2]
+        parent = class_name exp.parent_name
       rescue StandardError => e
         Brakeman.debug e
         parent = nil
       end
 
       @current_class = { :name => name,
-<<<<<<< HEAD
-                    :parent => class_name(exp.class_name),
-=======
                     :parent => parent,
->>>>>>> 4454e68c
                     :includes => [],
                     :public => {},
                     :private => {},
