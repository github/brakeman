--- conflicted
+++ resolved
@@ -97,17 +97,11 @@
     exp.node_type = :methdef
 
     if @current_class
-<<<<<<< HEAD
       exp.body = process_all! exp.body
-      @current_class[:public][exp.method_name] = exp
+      @current_class[:public][exp.method_name] = { :src => exp, :file => @file_name }
     elsif @current_module
       exp.body = process_all! exp.body
-      @current_module[:public][exp.method_name] = exp
-=======
-      @current_class[:public][exp.method_name] = { :src => exp, :file => @file_name }
-    elsif @current_module
       @current_module[:public][exp.method_name] = { :src => exp, :file => @file_name }
->>>>>>> 228a0f1a
     end
 
     exp
@@ -118,17 +112,11 @@
     exp.node_type = :selfdef
 
     if @current_class
-<<<<<<< HEAD
       exp.body = process_all! exp.body
-      @current_class[:public][exp.method_name] = exp
+      @current_class[:public][exp.method_name] = { :src => exp, :file => @file_name }
     elsif @current_module
       exp.body = process_all! exp.body
-      @current_module[:public][exp.method_name] = exp
-=======
-      @current_class[:public][exp.method_name] = { :src => exp, :file => @file_name }
-    elsif @current_module
       @current_module[:public][exp.method_name] = { :src => exp, :file => @file_name }
->>>>>>> 228a0f1a
     end
 
     exp
