--- conflicted
+++ resolved
@@ -24,20 +24,15 @@
       Brakeman.debug "[Notice] Skipping inner class: #{name}"
       ignore
     else
-<<<<<<< HEAD
-      @model = { :name => name,
-        :parent => class_name(exp.parent_name),
-=======
       begin
-        parent = class_name exp[2]
+        parent = class_name exp.parent_name
       rescue StandardError => e
         Brakeman.debug e
         parent = nil
       end
 
-      @model = { :name => class_name(exp[1]),
+      @model = { :name => name,
         :parent => parent,
->>>>>>> 4454e68c
         :includes => [],
         :public => {},
         :private => {},
