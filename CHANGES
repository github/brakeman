--- conflicted
+++ resolved
@@ -1,8 +1,5 @@
-<<<<<<< HEAD
  * Use exceptions instead of abort in brakeman lib
-=======
  * Medium confidence for mass assignment to attr_protected models
->>>>>>> ed7184d0
 
 # 1.9.5
 
